add_executable(buffer_allocator_test buffer_allocator_test.cpp)
target_link_libraries(buffer_allocator_test PUBLIC mooncake_store cachelib_memory_allocator gtest gtest_main pthread)
add_test(NAME buffer_allocator_test COMMAND buffer_allocator_test)

add_executable(allocation_strategy_test allocation_strategy_test.cpp)
target_link_libraries(allocation_strategy_test PUBLIC mooncake_store cachelib_memory_allocator glog gtest gtest_main pthread)
add_test(NAME allocation_strategy_test COMMAND allocation_strategy_test)

add_executable(eviction_strategy_test eviction_strategy_test.cpp)
target_link_libraries(eviction_strategy_test PUBLIC mooncake_store cachelib_memory_allocator glog::glog gtest gtest_main pthread)
add_test(NAME eviction_strategy_test COMMAND eviction_strategy_test)

add_executable(master_service_test master_service_test.cpp)
target_link_libraries(master_service_test PUBLIC mooncake_store cachelib_memory_allocator glog::glog gtest gtest_main pthread)
add_test(NAME master_service_test COMMAND master_service_test)

add_executable(client_integration_test client_integration_test.cpp)
<<<<<<< HEAD
target_link_libraries(client_integration_test PUBLIC 
    mooncake_store 
    cachelib_memory_allocator 
    glog::glog
    gtest 
    gtest_main 
=======
target_link_libraries(client_integration_test PUBLIC
    mooncake_store
    cachelib_memory_allocator
    glog
    gtest
    gtest_main
>>>>>>> 22288622
    pthread
)
add_test(NAME client_integration_test COMMAND client_integration_test)

add_executable(master_metrics_test master_metrics_test.cpp)
target_link_libraries(master_metrics_test PUBLIC
    mooncake_store
    cachelib_memory_allocator
    glog::glog
    gtest
    gtest_main
    pthread
)
add_test(NAME master_metrics_test COMMAND master_metrics_test)

add_executable(stress_workload_test stress_workload_test.cpp)
<<<<<<< HEAD
target_link_libraries(stress_workload_test PUBLIC 
    mooncake_store 
    cachelib_memory_allocator 
    glog::glog
    gtest 
    gtest_main 
=======
target_link_libraries(stress_workload_test PUBLIC
    mooncake_store
    cachelib_memory_allocator
    glog
    gtest
    gtest_main
>>>>>>> 22288622
    pthread
)<|MERGE_RESOLUTION|>--- conflicted
+++ resolved
@@ -15,21 +15,12 @@
 add_test(NAME master_service_test COMMAND master_service_test)
 
 add_executable(client_integration_test client_integration_test.cpp)
-<<<<<<< HEAD
 target_link_libraries(client_integration_test PUBLIC 
     mooncake_store 
     cachelib_memory_allocator 
     glog::glog
     gtest 
     gtest_main 
-=======
-target_link_libraries(client_integration_test PUBLIC
-    mooncake_store
-    cachelib_memory_allocator
-    glog
-    gtest
-    gtest_main
->>>>>>> 22288622
     pthread
 )
 add_test(NAME client_integration_test COMMAND client_integration_test)
@@ -46,20 +37,11 @@
 add_test(NAME master_metrics_test COMMAND master_metrics_test)
 
 add_executable(stress_workload_test stress_workload_test.cpp)
-<<<<<<< HEAD
 target_link_libraries(stress_workload_test PUBLIC 
     mooncake_store 
     cachelib_memory_allocator 
     glog::glog
     gtest 
     gtest_main 
-=======
-target_link_libraries(stress_workload_test PUBLIC
-    mooncake_store
-    cachelib_memory_allocator
-    glog
-    gtest
-    gtest_main
->>>>>>> 22288622
     pthread
 )