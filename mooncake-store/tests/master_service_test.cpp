--- conflicted
+++ resolved
@@ -34,42 +34,27 @@
         std::vector<Replica::Descriptor> replica_list;
 
         // Check if the key already exists.
-        auto exist_result = service->ExistKey(key);
-        if (exist_result && exist_result.value()) {
+        if (service->ExistKey(key) == ErrorCode::OK) {
             continue;  // Retry if the key already exists
         }
 
         // Attempt to put the key.
-        auto put_result =
-            service->PutStart(key, 1024, {1024}, {.replica_num = 1});
-
-        if (!put_result) {
-            if (put_result.error() == ErrorCode::OBJECT_ALREADY_EXISTS) {
-                continue;  // Retry if the key already exists
-            }
-            throw std::runtime_error(
-                "PutStart failed with code: " +
-                std::to_string(static_cast<int>(put_result.error())));
+        ErrorCode code = service->PutStart(key, 1024, {1024},
+                                           {.replica_num = 1}, replica_list);
+
+        if (code == ErrorCode::OBJECT_ALREADY_EXISTS) {
+            continue;  // Retry if the key already exists
         }
-        replica_list = std::move(put_result.value());
-        auto end_result = service->PutEnd(key);
-        if (!end_result) {
-            throw std::runtime_error("PutEnd failed");
+        if (code != ErrorCode::OK) {
+            throw std::runtime_error("PutStart failed with code: " +
+                                     std::to_string(static_cast<int>(code)));
         }
-<<<<<<< HEAD
-        if (replica_list[0].buffer_descriptors[0].segment_name_ ==
-            segment_name) {
-=======
         service->PutEnd(key);
         if (replica_list[0].get_memory_descriptor().buffer_descriptors[0].segment_name_ == segment_name) {
->>>>>>> c13389fa
             return key;
         }
         // Clean up failed attempt
-        auto remove_result = service->Remove(key);
-        if (!remove_result) {
-            // Ignore remove errors during cleanup
-        }
+        service->Remove(key);
     }
 }
 
@@ -90,61 +75,51 @@
     // Invalid buffer address (0).
     segment.base = 0;
     segment.size = kSegmentSize;
-    auto result = service_->MountSegment(segment, client_id);
-    EXPECT_FALSE(result.has_value());
-    EXPECT_EQ(ErrorCode::INVALID_PARAMS, result.error());
+    EXPECT_EQ(ErrorCode::INVALID_PARAMS,
+              service_->MountSegment(segment, client_id));
 
     // Invalid segment size (0).
     segment.base = kBufferAddress;
     segment.size = 0;
-    result = service_->MountSegment(segment, client_id);
-    EXPECT_FALSE(result.has_value());
-    EXPECT_EQ(ErrorCode::INVALID_PARAMS, result.error());
+    EXPECT_EQ(ErrorCode::INVALID_PARAMS,
+              service_->MountSegment(segment, client_id));
 
     // Base is not aligned
     segment.base = kBufferAddress + 1;
     segment.size = kSegmentSize;
-    result = service_->MountSegment(segment, client_id);
-    EXPECT_FALSE(result.has_value());
-    EXPECT_EQ(ErrorCode::INVALID_PARAMS, result.error());
+    EXPECT_EQ(ErrorCode::INVALID_PARAMS,
+              service_->MountSegment(segment, client_id));
 
     // Size is not aligned
     segment.base = kBufferAddress;
     segment.size = kSegmentSize + 1;
-    result = service_->MountSegment(segment, client_id);
-    EXPECT_FALSE(result.has_value());
-    EXPECT_EQ(ErrorCode::INVALID_PARAMS, result.error());
+    EXPECT_EQ(ErrorCode::INVALID_PARAMS,
+              service_->MountSegment(segment, client_id));
 
     // Test normal mount operation.
     segment.base = kBufferAddress;
     segment.size = kSegmentSize;
-    result = service_->MountSegment(segment, client_id);
-    EXPECT_TRUE(result.has_value());
+    EXPECT_EQ(ErrorCode::OK, service_->MountSegment(segment, client_id));
 
     // Test mounting the same segment again (idempotent request should succeed).
-    result = service_->MountSegment(segment, client_id);
-    EXPECT_TRUE(result.has_value());
+    EXPECT_EQ(ErrorCode::OK, service_->MountSegment(segment, client_id));
 
     // Test unmounting the segment.
-    auto unmount_result = service_->UnmountSegment(segment.id, client_id);
-    EXPECT_TRUE(unmount_result.has_value());
+    EXPECT_EQ(ErrorCode::OK, service_->UnmountSegment(segment.id, client_id));
 
     // Test unmounting the same segment again (idempotent request should
     // succeed).
-    unmount_result = service_->UnmountSegment(segment.id, client_id);
-    EXPECT_TRUE(unmount_result.has_value());
+    EXPECT_EQ(ErrorCode::OK, service_->UnmountSegment(segment.id, client_id));
 
     // Test unmounting a non-existent segment (idempotent request should
     // succeed).
     UUID non_existent_id = generate_uuid();
-    unmount_result = service_->UnmountSegment(non_existent_id, client_id);
-    EXPECT_TRUE(unmount_result.has_value());
+    EXPECT_EQ(ErrorCode::OK,
+              service_->UnmountSegment(non_existent_id, client_id));
 
     // Test remounting after unmount.
-    result = service_->MountSegment(segment, client_id);
-    EXPECT_TRUE(result.has_value());
-    unmount_result = service_->UnmountSegment(segment.id, client_id);
-    EXPECT_TRUE(unmount_result.has_value());
+    EXPECT_EQ(ErrorCode::OK, service_->MountSegment(segment, client_id));
+    EXPECT_EQ(ErrorCode::OK, service_->UnmountSegment(segment.id, client_id));
 }
 
 TEST_F(MasterServiceTest, RandomMountUnmountSegment) {
@@ -168,10 +143,9 @@
         Segment segment(segment_id, segment_name, kBufferAddress, kSegmentSize);
 
         // Test remounting after unmount.
-        auto mount_result = service_->MountSegment(segment, client_id);
-        EXPECT_TRUE(mount_result.has_value());
-        auto unmount_result = service_->UnmountSegment(segment.id, client_id);
-        EXPECT_TRUE(unmount_result.has_value());
+        EXPECT_EQ(ErrorCode::OK, service_->MountSegment(segment, client_id));
+        EXPECT_EQ(ErrorCode::OK,
+                  service_->UnmountSegment(segment.id, client_id));
     }
 }
 
@@ -193,11 +167,10 @@
             UUID client_id = generate_uuid();
 
             for (size_t j = 0; j < iterations; j++) {
-                auto mount_result = service_->MountSegment(segment, client_id);
-                if (mount_result.has_value()) {
-                    auto unmount_result =
-                        service_->UnmountSegment(segment.id, client_id);
-                    EXPECT_TRUE(unmount_result.has_value());
+                if (service_->MountSegment(segment, client_id) ==
+                    ErrorCode::OK) {
+                    EXPECT_EQ(ErrorCode::OK,
+                              service_->UnmountSegment(segment.id, client_id));
                     success_count++;
                 }
             }
@@ -222,28 +195,26 @@
     Segment segment(generate_uuid(), segment_name, buffer, size);
     UUID client_id = generate_uuid();
 
-    ASSERT_TRUE(service_->MountSegment(segment, client_id));
+    ASSERT_EQ(ErrorCode::OK, service_->MountSegment(segment, client_id));
 
     std::string key = "test_key";
     ReplicateConfig config;
 
     // Test invalid replica_num
     config.replica_num = 0;
-    auto result1 = service_->PutStart(key, 1024, {1024}, config);
-    EXPECT_FALSE(result1.has_value());
-    EXPECT_EQ(ErrorCode::INVALID_PARAMS, result1.error());
+    EXPECT_EQ(ErrorCode::INVALID_PARAMS,
+              service_->PutStart(key, 1024, {1024}, config, replica_list));
 
     // Test empty slice_lengths
     config.replica_num = 1;
     std::vector<uint64_t> empty_slices;
-    auto result2 = service_->PutStart(key, 1024, empty_slices, config);
-    EXPECT_FALSE(result2.has_value());
-    EXPECT_EQ(ErrorCode::INVALID_PARAMS, result2.error());
+    EXPECT_EQ(
+        ErrorCode::INVALID_PARAMS,
+        service_->PutStart(key, 1024, empty_slices, config, replica_list));
 
     // Test slice_lengths sum mismatch
-    auto result3 = service_->PutStart(key, 1024, {512}, config);
-    EXPECT_FALSE(result3.has_value());
-    EXPECT_EQ(ErrorCode::INVALID_PARAMS, result3.error());
+    EXPECT_EQ(ErrorCode::INVALID_PARAMS,
+              service_->PutStart(key, 1024, {512}, config, replica_list));
 }
 
 TEST_F(MasterServiceTest, PutStartEndFlow) {
@@ -255,7 +226,7 @@
     Segment segment(generate_uuid(), segment_name, buffer, size);
     UUID client_id = generate_uuid();
 
-    ASSERT_TRUE(service_->MountSegment(segment, client_id));
+    ASSERT_EQ(ErrorCode::OK, service_->MountSegment(segment, client_id));
 
     // Test PutStart
     std::string key = "test_key";
@@ -264,26 +235,22 @@
     ReplicateConfig config;
     config.replica_num = 1;
 
-    auto put_result =
-        service_->PutStart(key, value_length, slice_lengths, config);
-    EXPECT_TRUE(put_result.has_value());
-    replica_list = std::move(put_result.value());
+    EXPECT_EQ(ErrorCode::OK,
+              service_->PutStart(key, value_length, slice_lengths, config,
+                                 replica_list));
     EXPECT_FALSE(replica_list.empty());
     EXPECT_EQ(ReplicaStatus::PROCESSING, replica_list[0].status);
 
     // During put, Get/Remove should fail
-    auto get_result = service_->GetReplicaList(key);
-    EXPECT_FALSE(get_result.has_value());
-    EXPECT_EQ(ErrorCode::REPLICA_IS_NOT_READY, get_result.error());
-    EXPECT_EQ(ErrorCode::REPLICA_IS_NOT_READY, service_->Remove(key).error());
+    EXPECT_EQ(ErrorCode::REPLICA_IS_NOT_READY,
+              service_->GetReplicaList(key, replica_list));
+    EXPECT_EQ(ErrorCode::REPLICA_IS_NOT_READY, service_->Remove(key));
 
     // Test PutEnd
-    EXPECT_TRUE(service_->PutEnd(key));
+    EXPECT_EQ(ErrorCode::OK, service_->PutEnd(key));
 
     // Verify replica list after PutEnd
-    auto get_result_after = service_->GetReplicaList(key);
-    EXPECT_TRUE(get_result_after.has_value());
-    replica_list = std::move(get_result_after.value());
+    EXPECT_EQ(ErrorCode::OK, service_->GetReplicaList(key, replica_list));
     EXPECT_EQ(1, replica_list.size());
     EXPECT_EQ(ReplicaStatus::COMPLETE, replica_list[0].status);
 }
@@ -297,7 +264,7 @@
     Segment segment(generate_uuid(), segment_name, buffer, size);
     UUID client_id = generate_uuid();
 
-    ASSERT_TRUE(service_->MountSegment(segment, client_id));
+    ASSERT_EQ(ErrorCode::OK, service_->MountSegment(segment, client_id));
 
     // Test PutStart
     std::string key = "test_key";
@@ -309,23 +276,19 @@
     std::uniform_int_distribution<> dis(1, 5);
     int random_number = dis(gen);
     config.replica_num = random_number;
-    auto put_result =
-        service_->PutStart(key, value_length, slice_lengths, config);
-    EXPECT_TRUE(put_result.has_value());
-    replica_list = std::move(put_result.value());
+    EXPECT_EQ(ErrorCode::OK,
+              service_->PutStart(key, value_length, slice_lengths, config,
+                                 replica_list));
     EXPECT_FALSE(replica_list.empty());
     EXPECT_EQ(ReplicaStatus::PROCESSING, replica_list[0].status);
     // During put, Get/Remove should fail
-    auto get_result_during = service_->GetReplicaList(key);
-    EXPECT_FALSE(get_result_during.has_value());
-    EXPECT_EQ(ErrorCode::REPLICA_IS_NOT_READY, get_result_during.error());
-    EXPECT_EQ(ErrorCode::REPLICA_IS_NOT_READY, service_->Remove(key).error());
+    EXPECT_EQ(ErrorCode::REPLICA_IS_NOT_READY,
+              service_->GetReplicaList(key, replica_list));
+    EXPECT_EQ(ErrorCode::REPLICA_IS_NOT_READY, service_->Remove(key));
     // Test PutEnd
-    EXPECT_TRUE(service_->PutEnd(key));
+    EXPECT_EQ(ErrorCode::OK, service_->PutEnd(key));
     // Verify replica list after PutEnd
-    auto get_result_after = service_->GetReplicaList(key);
-    EXPECT_TRUE(get_result_after.has_value());
-    replica_list = std::move(get_result_after.value());
+    EXPECT_EQ(ErrorCode::OK, service_->GetReplicaList(key, replica_list));
     EXPECT_EQ(random_number, replica_list.size());
     for (int i = 0; i < random_number; ++i) {
         EXPECT_EQ(ReplicaStatus::COMPLETE, replica_list[i].status);
@@ -335,9 +298,10 @@
 TEST_F(MasterServiceTest, GetReplicaList) {
     std::unique_ptr<MasterService> service_(new MasterService());
     // Test getting non-existent key
-    auto get_result_nonexistent = service_->GetReplicaList("non_existent");
-    EXPECT_FALSE(get_result_nonexistent.has_value());
-    EXPECT_EQ(ErrorCode::OBJECT_NOT_FOUND, get_result_nonexistent.error());
+    std::vector<Replica::Descriptor> replica_list_local;
+    EXPECT_EQ(ErrorCode::OBJECT_NOT_FOUND,
+              service_->GetReplicaList("non_existent", replica_list_local));
+    EXPECT_TRUE(replica_list_local.empty());
 
     // Mount segment and put an object
     constexpr size_t buffer = 0x300000000;
@@ -347,20 +311,20 @@
     Segment segment(generate_uuid(), segment_name, buffer, size);
     UUID client_id = generate_uuid();
 
-    ASSERT_TRUE(service_->MountSegment(segment, client_id));
+    ASSERT_EQ(ErrorCode::OK, service_->MountSegment(segment, client_id));
 
     std::string key = "test_key";
     std::vector<uint64_t> slice_lengths = {1024};
     ReplicateConfig config;
     config.replica_num = 1;
-    auto put_result = service_->PutStart(key, 1024, slice_lengths, config);
-    ASSERT_TRUE(put_result.has_value());
-    ASSERT_TRUE(service_->PutEnd(key));
+    std::vector<Replica::Descriptor> replica_list;
+    ASSERT_EQ(ErrorCode::OK, service_->PutStart(key, 1024, slice_lengths,
+                                                config, replica_list));
+    ASSERT_EQ(ErrorCode::OK, service_->PutEnd(key));
 
     // Test getting existing key
-    auto get_result_existing = service_->GetReplicaList(key);
-    EXPECT_TRUE(get_result_existing.has_value());
-    EXPECT_FALSE(get_result_existing.value().empty());
+    EXPECT_EQ(ErrorCode::OK, service_->GetReplicaList(key, replica_list_local));
+    EXPECT_FALSE(replica_list_local.empty());
 }
 
 TEST_F(MasterServiceTest, RemoveObject) {
@@ -373,26 +337,27 @@
     Segment segment(generate_uuid(), segment_name, buffer, size);
     UUID client_id = generate_uuid();
 
-    ASSERT_TRUE(service_->MountSegment(segment, client_id));
+    ASSERT_EQ(ErrorCode::OK, service_->MountSegment(segment, client_id));
 
     std::string key = "test_key";
     std::vector<uint64_t> slice_lengths = {1024};
     ReplicateConfig config;
     config.replica_num = 1;
-    EXPECT_TRUE(service_->PutStart(key, 1024, slice_lengths, config));
-    EXPECT_TRUE(service_->PutEnd(key));
+    std::vector<Replica::Descriptor> replica_list;
+    ASSERT_EQ(ErrorCode::OK, service_->PutStart(key, 1024, slice_lengths,
+                                                config, replica_list));
+    ASSERT_EQ(ErrorCode::OK, service_->PutEnd(key));
 
     // Test removing the object
-    EXPECT_TRUE(service_->Remove(key));
+    EXPECT_EQ(ErrorCode::OK, service_->Remove(key));
 
     // Verify object is removed
-    auto get_result = service_->GetReplicaList(key);
-    EXPECT_FALSE(get_result.has_value());
-    EXPECT_EQ(ErrorCode::OBJECT_NOT_FOUND, get_result.error());
+    std::vector<Replica::Descriptor> replica_list_local;
+    EXPECT_EQ(ErrorCode::OBJECT_NOT_FOUND,
+              service_->GetReplicaList(key, replica_list_local));
 
     // Test removing non-existent object
-    EXPECT_EQ(ErrorCode::OBJECT_NOT_FOUND,
-              service_->Remove("non_existent").error());
+    EXPECT_EQ(ErrorCode::OBJECT_NOT_FOUND, service_->Remove("non_existent"));
 }
 
 TEST_F(MasterServiceTest, RandomRemoveObject) {
@@ -405,7 +370,7 @@
     Segment segment(generate_uuid(), segment_name, buffer, size);
     UUID client_id = generate_uuid();
 
-    ASSERT_TRUE(service_->MountSegment(segment, client_id));
+    ASSERT_EQ(ErrorCode::OK, service_->MountSegment(segment, client_id));
     int times = 10;
     std::random_device rd;
     std::mt19937 gen(rd());
@@ -415,16 +380,18 @@
         std::vector<uint64_t> slice_lengths = {1024};
         ReplicateConfig config;
         config.replica_num = 1;
-        EXPECT_TRUE(service_->PutStart(key, 1024, slice_lengths, config));
-        EXPECT_TRUE(service_->PutEnd(key));
+        std::vector<Replica::Descriptor> replica_list;
+        ASSERT_EQ(ErrorCode::OK, service_->PutStart(key, 1024, slice_lengths,
+                                                    config, replica_list));
+        ASSERT_EQ(ErrorCode::OK, service_->PutEnd(key));
 
         // Test removing the object
-        EXPECT_TRUE(service_->Remove(key));
+        EXPECT_EQ(ErrorCode::OK, service_->Remove(key));
 
         // Verify object is removed
-        auto get_result = service_->GetReplicaList(key);
-        EXPECT_FALSE(get_result.has_value());
-        EXPECT_EQ(ErrorCode::OBJECT_NOT_FOUND, get_result.error());
+        std::vector<Replica::Descriptor> replica_list_local;
+        EXPECT_EQ(ErrorCode::OBJECT_NOT_FOUND,
+                  service_->GetReplicaList(key, replica_list_local));
     }
 }
 
@@ -440,16 +407,18 @@
     Segment segment(generate_uuid(), segment_name, buffer, size);
     UUID client_id = generate_uuid();
 
-    ASSERT_TRUE(service_->MountSegment(segment, client_id));
+    ASSERT_EQ(ErrorCode::OK, service_->MountSegment(segment, client_id));
     int times = 10;
     while (times--) {
         std::string key = "test_key" + std::to_string(times);
         std::vector<uint64_t> slice_lengths = {1024};
         ReplicateConfig config;
         config.replica_num = 1;
-        EXPECT_TRUE(service_->PutStart(key, 1024, slice_lengths, config));
-        EXPECT_TRUE(service_->PutEnd(key));
-        EXPECT_TRUE(service_->ExistKey(key));
+        std::vector<Replica::Descriptor> replica_list;
+        ASSERT_EQ(ErrorCode::OK, service_->PutStart(key, 1024, slice_lengths,
+                                                    config, replica_list));
+        ASSERT_EQ(ErrorCode::OK, service_->PutEnd(key));
+        ASSERT_EQ(ErrorCode::OK, service_->ExistKey(key));
     }
     // wait for all the lease to expire
     std::this_thread::sleep_for(std::chrono::milliseconds(kv_lease_ttl));
@@ -457,9 +426,7 @@
     times = 10;
     while (times--) {
         std::string key = "test_key" + std::to_string(times);
-        auto exist_result = service_->ExistKey(key);
-        EXPECT_TRUE(exist_result.has_value());
-        EXPECT_FALSE(exist_result.value());
+        ASSERT_EQ(ErrorCode::OBJECT_NOT_FOUND, service_->ExistKey(key));
     }
 }
 
@@ -475,7 +442,7 @@
     Segment segment(generate_uuid(), segment_name, buffer, segment_size);
     UUID client_id = generate_uuid();
 
-    ASSERT_TRUE(service_->MountSegment(segment, client_id));
+    ASSERT_EQ(ErrorCode::OK, service_->MountSegment(segment, client_id));
 
     // Test parameters
     std::string key = "multi_slice_object";
@@ -500,10 +467,11 @@
     // Configure replication
     ReplicateConfig config;
     config.replica_num = num_replicas;
-    auto put_result =
-        service_->PutStart(key, total_size, slice_lengths, config);
-    EXPECT_TRUE(put_result.has_value());
-    replica_list = std::move(put_result.value());
+    std::vector<Replica::Descriptor> replica_list;
+
+    // Test PutStart with multiple slices and replicas
+    ASSERT_EQ(ErrorCode::OK, service_->PutStart(key, total_size, slice_lengths,
+                                                config, replica_list));
 
     // Verify replica list properties
     ASSERT_EQ(num_replicas, replica_list.size());
@@ -524,14 +492,15 @@
     }
 
     // Test GetReplicaList during processing (should fail)
+    std::vector<Replica::Descriptor> retrieved_replicas;
     EXPECT_EQ(ErrorCode::REPLICA_IS_NOT_READY,
-              service_->GetReplicaList(key).error());
+              service_->GetReplicaList(key, retrieved_replicas));
 
     // Complete the put operation
-    ASSERT_TRUE(service_->PutEnd(key));
+    ASSERT_EQ(ErrorCode::OK, service_->PutEnd(key));
 
     // Test GetReplicaList after completion
-    auto retrieved_replicas = service_->GetReplicaList(key).value();
+    ASSERT_EQ(ErrorCode::OK, service_->GetReplicaList(key, retrieved_replicas));
     ASSERT_EQ(num_replicas, retrieved_replicas.size());
 
     // Verify final state of all replicas
@@ -545,11 +514,11 @@
 
     // Sleep for 2 seconds to ensure the object is marked for GC
     std::this_thread::sleep_for(std::chrono::seconds(2));
-    EXPECT_EQ(ErrorCode::OBJECT_NOT_FOUND, service_->Remove(key).error());
+    EXPECT_EQ(ErrorCode::OBJECT_NOT_FOUND, service_->Remove(key));
 
     // Verify object is truly removed
     EXPECT_EQ(ErrorCode::OBJECT_NOT_FOUND,
-              service_->GetReplicaList(key).error());
+              service_->GetReplicaList(key, retrieved_replicas));
 }
 
 TEST_F(MasterServiceTest, ConcurrentGarbageCollectionTest) {
@@ -562,7 +531,7 @@
     std::string segment_name = "concurrent_gc_segment";
     Segment segment(generate_uuid(), segment_name, buffer, size);
     UUID client_id = generate_uuid();
-    ASSERT_TRUE(service_->MountSegment(segment, client_id));
+    ASSERT_EQ(ErrorCode::OK, service_->MountSegment(segment, client_id));
 
     constexpr size_t num_threads = 4;
     constexpr size_t objects_per_thread = 25;
@@ -588,9 +557,10 @@
                     std::vector<Replica::Descriptor> replica_list;
 
                     // Create the object
-                    EXPECT_TRUE(
-                        service_->PutStart(key, 1024, slice_lengths, config));
-                    EXPECT_TRUE(service_->PutEnd(key));
+                    ASSERT_EQ(ErrorCode::OK,
+                              service_->PutStart(key, 1024, slice_lengths,
+                                                 config, replica_list));
+                    ASSERT_EQ(ErrorCode::OK, service_->PutEnd(key));
 
                     // Add the key to the tracking list
                     {
@@ -612,7 +582,8 @@
     // Check that all objects exist
     for (const auto& key : all_keys) {
         std::vector<Replica::Descriptor> retrieved_replicas;
-        EXPECT_TRUE(service_->GetReplicaList(key));
+        EXPECT_EQ(ErrorCode::OK,
+                  service_->GetReplicaList(key, retrieved_replicas));
     }
 
     // Sleep for 2 seconds to ensure the object is marked for GC
@@ -621,8 +592,9 @@
     // Verify all objects are gone after GC
     size_t found_count = 0;
     for (const auto& key : all_keys) {
-        auto get_result = service_->GetReplicaList(key);
-        if (get_result) {
+        std::vector<Replica::Descriptor> retrieved_replicas;
+        if (service_->GetReplicaList(key, retrieved_replicas) ==
+            ErrorCode::OK) {
             found_count++;
         }
     }
@@ -643,7 +615,7 @@
     UUID client_id = generate_uuid();
 
     // Mount the segment
-    ASSERT_TRUE(service_->MountSegment(segment, client_id));
+    ASSERT_EQ(ErrorCode::OK, service_->MountSegment(segment, client_id));
 
     // Create an object that will be stored in the segment
     std::string key = "segment_object";
@@ -653,41 +625,45 @@
 
     // Create the object
     std::vector<Replica::Descriptor> replica_list;
-    EXPECT_TRUE(service_->PutStart(key, 1024 * 1024, slice_lengths, config));
-    EXPECT_TRUE(service_->PutEnd(key));
+    ASSERT_EQ(ErrorCode::OK, service_->PutStart(key, 1024 * 1024, slice_lengths,
+                                                config, replica_list));
+    ASSERT_EQ(ErrorCode::OK, service_->PutEnd(key));
 
     // Verify object exists
-    std::vector<Replica::Descriptor> retrieved_replicas =
-        service_->GetReplicaList(key).value();
+    std::vector<Replica::Descriptor> retrieved_replicas;
+    ASSERT_EQ(ErrorCode::OK, service_->GetReplicaList(key, retrieved_replicas));
     ASSERT_EQ(1, retrieved_replicas.size());
 
     // Unmount the segment
-    ASSERT_TRUE(service_->UnmountSegment(segment.id, client_id));
+    ASSERT_EQ(ErrorCode::OK, service_->UnmountSegment(segment.id, client_id));
 
     // Try to get the object - it should be automatically removed since the
     // replica is invalid
     retrieved_replicas.clear();
     EXPECT_EQ(ErrorCode::OBJECT_NOT_FOUND,
-              service_->GetReplicaList(key).error());
+              service_->GetReplicaList(key, retrieved_replicas));
     EXPECT_TRUE(retrieved_replicas.empty());
 
     // Mount the segment again
-    ASSERT_TRUE(service_->MountSegment(segment, client_id));
+    ASSERT_EQ(ErrorCode::OK, service_->MountSegment(segment, client_id));
 
     // Create another object
     std::string key2 = "another_segment_object";
-    EXPECT_TRUE(service_->PutStart(key2, 1024 * 1024, slice_lengths, config));
-    ASSERT_TRUE(service_->PutEnd(key2));
+    ASSERT_EQ(ErrorCode::OK,
+              service_->PutStart(key2, 1024 * 1024, slice_lengths, config,
+                                 replica_list));
+    ASSERT_EQ(ErrorCode::OK, service_->PutEnd(key2));
 
     // Verify we can get it
     retrieved_replicas.clear();
-    EXPECT_TRUE(service_->GetReplicaList(key2));
+    ASSERT_EQ(ErrorCode::OK,
+              service_->GetReplicaList(key2, retrieved_replicas));
 
     // Unmount the segment
-    EXPECT_TRUE(service_->UnmountSegment(segment.id, client_id));
+    ASSERT_EQ(ErrorCode::OK, service_->UnmountSegment(segment.id, client_id));
 
     // Try to remove the object that should already be cleaned up
-    EXPECT_EQ(ErrorCode::OBJECT_NOT_FOUND, service_->Remove(key2).error());
+    EXPECT_EQ(ErrorCode::OBJECT_NOT_FOUND, service_->Remove(key2));
 }
 
 TEST_F(MasterServiceTest, ConcurrentWriteAndRemoveAll) {
@@ -697,7 +673,7 @@
     std::string segment_name = "concurrent_segment";
     Segment segment(generate_uuid(), segment_name, buffer, size);
     UUID client_id = generate_uuid();
-    ASSERT_TRUE(service_->MountSegment(segment, client_id));
+    ASSERT_EQ(ErrorCode::OK, service_->MountSegment(segment, client_id));
 
     constexpr int num_threads = 4;
     constexpr int objects_per_thread = 100;
@@ -715,9 +691,11 @@
                 std::vector<uint64_t> slice_lengths = {1024};
                 ReplicateConfig config;
                 config.replica_num = 1;
-
-                if (service_->PutStart(key, 1024, slice_lengths, config) &&
-                    service_->PutEnd(key)) {
+                std::vector<Replica::Descriptor> replica_list;
+
+                if (service_->PutStart(key, 1024, slice_lengths, config,
+                                       replica_list) == ErrorCode::OK &&
+                    service_->PutEnd(key) == ErrorCode::OK) {
                     success_writes++;
                 }
 
@@ -768,7 +746,7 @@
     std::string segment_name = "concurrent_segment";
     Segment segment(generate_uuid(), segment_name, buffer, size);
     UUID client_id = generate_uuid();
-    ASSERT_TRUE(service_->MountSegment(segment, client_id));
+    ASSERT_EQ(ErrorCode::OK, service_->MountSegment(segment, client_id));
 
     // Pre-populate with test data
     constexpr int num_objects = 1000;
@@ -778,8 +756,10 @@
         ReplicateConfig config;
         config.replica_num = 1;
         std::vector<Replica::Descriptor> replica_list;
-        EXPECT_TRUE(service_->PutStart(key, 1024, slice_lengths, config));
-        EXPECT_TRUE(service_->PutEnd(key));
+
+        ASSERT_EQ(ErrorCode::OK, service_->PutStart(key, 1024, slice_lengths,
+                                                    config, replica_list));
+        ASSERT_EQ(ErrorCode::OK, service_->PutEnd(key));
     }
 
     std::atomic<int> success_reads(0);
@@ -788,11 +768,12 @@
     // Reader threads
     std::vector<std::thread> readers;
     for (int i = 0; i < 4; ++i) {
-        readers.emplace_back([&]() {
+        readers.emplace_back([&, i]() {
             std::vector<Replica::Descriptor> replica_list;
             for (int j = 0; j < num_objects; ++j) {
                 std::string key = "pre_key_" + std::to_string(j);
-                if (service_->GetReplicaList(key)) {
+                if (service_->GetReplicaList(key, replica_list) ==
+                    ErrorCode::OK) {
                     success_reads++;
                 }
 
@@ -834,7 +815,7 @@
     for (int i = 0; i < num_objects; ++i) {
         std::string key = "pre_key_" + std::to_string(i);
         EXPECT_EQ(ErrorCode::OBJECT_NOT_FOUND,
-                  service_->GetReplicaList(key).error());
+                  service_->GetReplicaList(key, replica_list));
     }
 }
 
@@ -846,7 +827,7 @@
     std::string segment_name = "concurrent_segment";
     Segment segment(generate_uuid(), segment_name, buffer, size);
     UUID client_id = generate_uuid();
-    ASSERT_TRUE(service_->MountSegment(segment, client_id));
+    ASSERT_EQ(ErrorCode::OK, service_->MountSegment(segment, client_id));
 
     // Pre-populate with test data
     constexpr int num_objects = 1000000;
@@ -857,8 +838,9 @@
         config.replica_num = 1;
         std::vector<Replica::Descriptor> replica_list;
 
-        EXPECT_TRUE(service_->PutStart(key, 1024, slice_lengths, config));
-        EXPECT_TRUE(service_->PutEnd(key));
+        ASSERT_EQ(ErrorCode::OK, service_->PutStart(key, 1024, slice_lengths,
+                                                    config, replica_list));
+        ASSERT_EQ(ErrorCode::OK, service_->PutEnd(key));
     }
 
     std::atomic<int> remove_all_count(0);
@@ -882,10 +864,11 @@
     EXPECT_EQ(num_objects, remove_all_count);
 
     // Verify all objects were removed
+    std::vector<Replica::Descriptor> replica_list;
     for (int i = 0; i < num_objects; ++i) {
         std::string key = "pre_key_" + std::to_string(i);
         EXPECT_EQ(ErrorCode::OBJECT_NOT_FOUND,
-                  service_->GetReplicaList(key).error());
+                  service_->GetReplicaList(key, replica_list));
     }
 }
 
@@ -900,8 +883,8 @@
     Segment segment1(generate_uuid(), "segment1", buffer1, size);
     Segment segment2(generate_uuid(), "segment2", buffer2, size);
     UUID client_id = generate_uuid();
-    ASSERT_TRUE(service_->MountSegment(segment1, client_id));
-    ASSERT_TRUE(service_->MountSegment(segment2, client_id));
+    ASSERT_EQ(ErrorCode::OK, service_->MountSegment(segment1, client_id));
+    ASSERT_EQ(ErrorCode::OK, service_->MountSegment(segment2, client_id));
 
     // Create two objects in the two segments
     std::string key1 = GenerateKeyForSegment(service_, segment1.name);
@@ -911,33 +894,23 @@
     config.replica_num = 1;
 
     // Unmount segment1
-    ASSERT_TRUE(service_->UnmountSegment(segment1.id, client_id));
+    ASSERT_EQ(ErrorCode::OK, service_->UnmountSegment(segment1.id, client_id));
     // Umount will remove all objects in the segment, include the key1
     ASSERT_EQ(1, service_->GetKeyCount());
     // Verify objects in segment1 is gone
     std::vector<Replica::Descriptor> retrieved;
     ASSERT_EQ(ErrorCode::OBJECT_NOT_FOUND,
-              service_->GetReplicaList(key1).error());
+              service_->GetReplicaList(key1, retrieved));
 
     // Verify objects in segment2 is still there
-    EXPECT_TRUE(service_->GetReplicaList(key2));
+    ASSERT_EQ(ErrorCode::OK, service_->GetReplicaList(key2, retrieved));
 
     // Verify put key1 will put into segment2 rather than segment1
-<<<<<<< HEAD
-    auto put_result = service_->PutStart(key1, 1024, slice_lengths, config);
-    EXPECT_TRUE(put_result);
-    EXPECT_TRUE(service_->PutEnd(key1));
-    auto get_result = service_->GetReplicaList(key1);
-    EXPECT_TRUE(get_result);
-    replica_list = std::move(get_result.value());
-    ASSERT_EQ(replica_list[0].buffer_descriptors[0].segment_name_,
-=======
     ASSERT_EQ(ErrorCode::OK, service_->PutStart(key1, 1024, slice_lengths,
                                                 config, replica_list));
     ASSERT_EQ(ErrorCode::OK, service_->PutEnd(key1));
     ASSERT_EQ(ErrorCode::OK, service_->GetReplicaList(key1, retrieved));
     ASSERT_EQ(replica_list[0].get_memory_descriptor().buffer_descriptors[0].segment_name_,
->>>>>>> c13389fa
               segment2.name);
 }
 
@@ -951,7 +924,7 @@
     UUID client_id = generate_uuid();
 
     // Mount a segment for testing
-    ASSERT_TRUE(service_->MountSegment(segment, client_id));
+    ASSERT_EQ(ErrorCode::OK, service_->MountSegment(segment, client_id));
 
     // Create 10000 keys for testing
     constexpr int kNumKeys = 1000;
@@ -970,7 +943,7 @@
 
     // Execute unmount operation and record operation time
     auto unmount_start = std::chrono::steady_clock::now();
-    EXPECT_TRUE(service_->UnmountSegment(segment.id, client_id));
+    EXPECT_EQ(ErrorCode::OK, service_->UnmountSegment(segment.id, client_id));
     auto unmount_end = std::chrono::steady_clock::now();
 
     auto unmount_duration =
@@ -983,9 +956,10 @@
         << "ms which exceeds 1 second limit";
 
     // Verify all keys are gone
+    std::vector<Replica::Descriptor> retrieved;
     for (const auto& key : keys) {
         EXPECT_EQ(ErrorCode::OBJECT_NOT_FOUND,
-                  service_->GetReplicaList(key).error());
+                  service_->GetReplicaList(key, retrieved));
     }
 
     // Output performance report
@@ -1008,59 +982,57 @@
     std::string segment_name = "test_segment";
     Segment segment(generate_uuid(), segment_name, buffer, size);
     UUID client_id = generate_uuid();
-    ASSERT_TRUE(service_->MountSegment(segment, client_id));
+    ASSERT_EQ(ErrorCode::OK, service_->MountSegment(segment, client_id));
 
     std::string key = "test_key";
     std::vector<uint64_t> slice_lengths = {1024};
     ReplicateConfig config;
     config.replica_num = 1;
+    std::vector<Replica::Descriptor> replica_list;
 
     // Verify lease is granted on ExistsKey
-    EXPECT_TRUE(service_->PutStart(key, 1024, slice_lengths, config));
-    EXPECT_TRUE(service_->PutEnd(key));
-    EXPECT_TRUE(service_->ExistKey(key).value());
-    EXPECT_EQ(ErrorCode::OBJECT_HAS_LEASE, service_->Remove(key).error());
+    ASSERT_EQ(ErrorCode::OK, service_->PutStart(key, 1024, slice_lengths,
+                                                config, replica_list));
+    ASSERT_EQ(ErrorCode::OK, service_->PutEnd(key));
+    ASSERT_EQ(ErrorCode::OK, service_->ExistKey(key));
+    EXPECT_EQ(ErrorCode::OBJECT_HAS_LEASE, service_->Remove(key));
     std::this_thread::sleep_for(std::chrono::milliseconds(kv_lease_ttl));
-    EXPECT_TRUE(service_->Remove(key));
+    EXPECT_EQ(ErrorCode::OK, service_->Remove(key));
 
     // Verify lease is extended on successive ExistsKey
-    EXPECT_TRUE(service_->PutStart(key, 1024, slice_lengths, config));
-    EXPECT_TRUE(service_->PutEnd(key));
-    EXPECT_TRUE(service_->ExistKey(key).value());
+    ASSERT_EQ(ErrorCode::OK, service_->PutStart(key, 1024, slice_lengths,
+                                                config, replica_list));
+    ASSERT_EQ(ErrorCode::OK, service_->PutEnd(key));
+    ASSERT_EQ(ErrorCode::OK, service_->ExistKey(key));
     std::this_thread::sleep_for(std::chrono::milliseconds(kv_lease_ttl));
-    EXPECT_TRUE(service_->ExistKey(key).value());
-    EXPECT_EQ(ErrorCode::OBJECT_HAS_LEASE, service_->Remove(key).error());
+    ASSERT_EQ(ErrorCode::OK, service_->ExistKey(key));
+    EXPECT_EQ(ErrorCode::OBJECT_HAS_LEASE, service_->Remove(key));
     std::this_thread::sleep_for(std::chrono::milliseconds(kv_lease_ttl));
-    EXPECT_TRUE(service_->Remove(key));
+    EXPECT_EQ(ErrorCode::OK, service_->Remove(key));
 
     // Verify lease is granted on GetReplicaList
-    auto put_result1 = service_->PutStart(key, 1024, slice_lengths, config);
-    ASSERT_TRUE(put_result1.has_value());
-    ASSERT_TRUE(service_->PutEnd(key));
-    auto get_result1 = service_->GetReplicaList(key);
-    ASSERT_TRUE(get_result1.has_value());
-    replica_list = std::move(get_result1.value());
-    EXPECT_EQ(ErrorCode::OBJECT_HAS_LEASE, service_->Remove(key).error());
+    ASSERT_EQ(ErrorCode::OK, service_->PutStart(key, 1024, slice_lengths,
+                                                config, replica_list));
+    ASSERT_EQ(ErrorCode::OK, service_->PutEnd(key));
+    ASSERT_EQ(ErrorCode::OK, service_->GetReplicaList(key, replica_list));
+    EXPECT_EQ(ErrorCode::OBJECT_HAS_LEASE, service_->Remove(key));
     std::this_thread::sleep_for(std::chrono::milliseconds(kv_lease_ttl));
-    EXPECT_TRUE(service_->Remove(key));
+    EXPECT_EQ(ErrorCode::OK, service_->Remove(key));
 
     // Verify lease is extended on successive GetReplicaList
-    auto put_result2 = service_->PutStart(key, 1024, slice_lengths, config);
-    ASSERT_TRUE(put_result2.has_value());
-    ASSERT_TRUE(service_->PutEnd(key));
-    auto get_result2 = service_->GetReplicaList(key);
-    ASSERT_TRUE(get_result2.has_value());
-    replica_list = std::move(get_result2.value());
+    ASSERT_EQ(ErrorCode::OK, service_->PutStart(key, 1024, slice_lengths,
+                                                config, replica_list));
+    ASSERT_EQ(ErrorCode::OK, service_->PutEnd(key));
+    ASSERT_EQ(ErrorCode::OK, service_->GetReplicaList(key, replica_list));
     std::this_thread::sleep_for(std::chrono::milliseconds(kv_lease_ttl));
-    auto get_result3 = service_->GetReplicaList(key);
-    ASSERT_TRUE(get_result3.has_value());
-    replica_list = std::move(get_result3.value());
-    EXPECT_EQ(ErrorCode::OBJECT_HAS_LEASE, service_->Remove(key).error());
+    ASSERT_EQ(ErrorCode::OK, service_->GetReplicaList(key, replica_list));
+    EXPECT_EQ(ErrorCode::OBJECT_HAS_LEASE, service_->Remove(key));
     std::this_thread::sleep_for(std::chrono::milliseconds(kv_lease_ttl));
-    EXPECT_TRUE(service_->Remove(key));
+    EXPECT_EQ(ErrorCode::OK, service_->Remove(key));
 
     // Verify object is removed
-    EXPECT_FALSE(service_->GetReplicaList(key));
+    EXPECT_EQ(ErrorCode::OBJECT_NOT_FOUND,
+              service_->GetReplicaList(key, replica_list));
 }
 
 TEST_F(MasterServiceTest, RemoveAllLeasedObject) {
@@ -1073,30 +1045,31 @@
     std::string segment_name = "test_segment";
     Segment segment(generate_uuid(), segment_name, buffer, size);
     UUID client_id = generate_uuid();
-    ASSERT_TRUE(service_->MountSegment(segment, client_id));
+    ASSERT_EQ(ErrorCode::OK, service_->MountSegment(segment, client_id));
     for (int i = 0; i < 10; ++i) {
         std::string key = "test_key" + std::to_string(i);
         std::vector<uint64_t> slice_lengths = {1024};
         ReplicateConfig config;
         config.replica_num = 1;
-        ASSERT_TRUE(service_->PutStart(key, 1024, slice_lengths, config));
-        ASSERT_TRUE(service_->PutEnd(key));
+        std::vector<Replica::Descriptor> replica_list;
+        ASSERT_EQ(ErrorCode::OK, service_->PutStart(key, 1024, slice_lengths,
+                                                    config, replica_list));
+        ASSERT_EQ(ErrorCode::OK, service_->PutEnd(key));
         if (i >= 5) {
-            ASSERT_TRUE(service_->ExistKey(key));
+            ASSERT_EQ(ErrorCode::OK, service_->ExistKey(key));
         }
     }
     ASSERT_EQ(5, service_->RemoveAll());
     for (int i = 0; i < 5; ++i) {
         std::string key = "test_key" + std::to_string(i);
-        // Should not exist anymore
-        EXPECT_FALSE(service_->ExistKey(key).value());
+        ASSERT_EQ(ErrorCode::OBJECT_NOT_FOUND, service_->ExistKey(key));
     }
     // wait for all the lease to expire
     std::this_thread::sleep_for(std::chrono::milliseconds(kv_lease_ttl));
     ASSERT_EQ(5, service_->RemoveAll());
     for (int i = 5; i < 10; ++i) {
         std::string key = "test_key" + std::to_string(i);
-        EXPECT_FALSE(service_->ExistKey(key).value());
+        ASSERT_EQ(ErrorCode::OBJECT_NOT_FOUND, service_->ExistKey(key));
     }
 }
 
@@ -1115,7 +1088,7 @@
     std::string segment_name = "test_segment";
     Segment segment(generate_uuid(), segment_name, buffer, size);
     UUID client_id = generate_uuid();
-    ASSERT_TRUE(service_->MountSegment(segment, client_id));
+    ASSERT_EQ(ErrorCode::OK, service_->MountSegment(segment, client_id));
 
     // Verify if we can put objects more than the segment can hold
     int success_puts = 0;
@@ -1124,10 +1097,10 @@
         std::vector<uint64_t> slice_lengths = {object_size};
         ReplicateConfig config;
         config.replica_num = 1;
-        auto put_result =
-            service_->PutStart(key, object_size, slice_lengths, config);
-        if (put_result) {
-            ASSERT_TRUE(service_->PutEnd(key));
+        std::vector<Replica::Descriptor> replica_list;
+        if (ErrorCode::OK == service_->PutStart(key, object_size, slice_lengths,
+                                                config, replica_list)) {
+            ASSERT_EQ(ErrorCode::OK, service_->PutEnd(key));
             success_puts++;
         } else {
             // wait for gc thread to work
@@ -1150,7 +1123,7 @@
     std::string segment_name = "test_segment";
     Segment segment(generate_uuid(), segment_name, buffer, size);
     UUID client_id = generate_uuid();
-    ASSERT_TRUE(service_->MountSegment(segment, client_id));
+    ASSERT_EQ(ErrorCode::OK, service_->MountSegment(segment, client_id));
 
     // Verify leased object will not be evicted.
     int success_puts = 0;
@@ -1161,12 +1134,13 @@
         std::vector<uint64_t> slice_lengths = {object_size};
         ReplicateConfig config;
         config.replica_num = 1;
-        auto put_result =
-            service_->PutStart(key, object_size, slice_lengths, config);
-        if (put_result) {
-            ASSERT_TRUE(service_->PutEnd(key));
+        std::vector<Replica::Descriptor> replica_list;
+        if (ErrorCode::OK == service_->PutStart(key, object_size, slice_lengths,
+                                                config, replica_list)) {
+            ASSERT_EQ(ErrorCode::OK, service_->PutEnd(key));
             // the object is leased
-            ASSERT_TRUE(service_->GetReplicaList(key));
+            ASSERT_EQ(ErrorCode::OK,
+                      service_->GetReplicaList(key, replica_list));
             leased_keys.push_back(key);
             success_puts++;
         } else {
@@ -1179,7 +1153,8 @@
     std::this_thread::sleep_for(std::chrono::milliseconds(50));
     // All leased objects should be accessible
     for (const auto& key : leased_keys) {
-        ASSERT_TRUE(service_->GetReplicaList(key));
+        std::vector<Replica::Descriptor> replica_list;
+        ASSERT_EQ(ErrorCode::OK, service_->GetReplicaList(key, replica_list));
     }
     std::this_thread::sleep_for(std::chrono::milliseconds(kv_lease_ttl));
     service_->RemoveAll();
@@ -1194,7 +1169,7 @@
     std::string segment_name = "test_segment";
     Segment segment(generate_uuid(), segment_name, buffer, size);
     UUID client_id = generate_uuid();
-    ASSERT_TRUE(service_->MountSegment(segment, client_id));
+    ASSERT_EQ(ErrorCode::OK, service_->MountSegment(segment, client_id));
 
     int test_object_num = 10;
     std::vector<std::string> test_keys;
@@ -1203,24 +1178,25 @@
         ReplicateConfig config;
         config.replica_num = 1;
         std::vector<uint64_t> slice_lengths = {1024};
-        auto put_result =
-            service_->PutStart(test_keys[i], 1024, slice_lengths, config);
-        ASSERT_TRUE(put_result);
-        ASSERT_TRUE(service_->PutEnd(test_keys[i]));
+        std::vector<Replica::Descriptor> replica_list;
+        ASSERT_EQ(ErrorCode::OK,
+                  service_->PutStart(test_keys[i], 1024, slice_lengths, config,
+                                     replica_list));
+        ASSERT_EQ(ErrorCode::OK, service_->PutEnd(test_keys[i]));
     }
 
     // Test individual ExistKey calls to verify the underlying functionality
     for (int i = 0; i < test_object_num; ++i) {
-        EXPECT_TRUE(service_->ExistKey(test_keys[i]));
+        EXPECT_EQ(ErrorCode::OK, service_->ExistKey(test_keys[i]));
     }
 
     // Tets batch
     test_keys.push_back("non_existent_key");
     auto exist_resp = service_->BatchExistKey(test_keys);
     for (int i = 0; i < test_object_num; ++i) {
-        ASSERT_TRUE(exist_resp[i].value());
-    }
-    ASSERT_FALSE(exist_resp[test_object_num].value());
+        ASSERT_EQ(ErrorCode::OK, exist_resp[i]);
+    }
+    ASSERT_EQ(ErrorCode::OBJECT_NOT_FOUND, exist_resp[test_object_num]);
 }
 
 }  // namespace mooncake::test
