#include <gflags/gflags.h>
#include <glog/logging.h>
#include <gtest/gtest.h>

#include <cstdint>
#include <memory>
#include <string>
#include <vector>

#include "allocator.h"
#include "client.h"
#include "types.h"
#include "utils.h"

DEFINE_string(protocol, "tcp", "Transfer protocol: rdma|tcp");
DEFINE_string(device_name, "ibp6s0",
              "Device name to use, valid if protocol=rdma");
DEFINE_string(transfer_engine_metadata_url, "http://localhost:8080/metadata",
              "Metadata connection string for transfer engine");
DEFINE_uint64(default_kv_lease_ttl, mooncake::DEFAULT_DEFAULT_KV_LEASE_TTL,
              "Default lease time for kv objects, must be set to the "
              "same as the master's default_kv_lease_ttl");

namespace mooncake {
namespace testing {

class ClientIntegrationTest : public ::testing::Test {
   protected:
    static std::shared_ptr<Client> CreateClient(const std::string& host_name) {
        void** args =
            (FLAGS_protocol == "rdma") ? rdma_args(FLAGS_device_name) : nullptr;

        auto client_opt = Client::Create(
            host_name,                           // Local hostname
            FLAGS_transfer_engine_metadata_url,  // Metadata connection string
            FLAGS_protocol, args,
            "localhost:50051"  // Master server address
        );

        EXPECT_TRUE(client_opt.has_value())
            << "Failed to create client with host_name: " << host_name;
        if (!client_opt.has_value()) {
            return nullptr;
        }
        return client_opt.value();
    }

    static void SetUpTestSuite() {
        // Initialize glog
        google::InitGoogleLogging("ClientIntegrationTest");

        FLAGS_logtostderr = 1;

        // Override flags from environment variables if present
        if (getenv("PROTOCOL")) FLAGS_protocol = getenv("PROTOCOL");
        if (getenv("DEVICE_NAME")) FLAGS_device_name = getenv("DEVICE_NAME");
        if (getenv("MC_METADATA_SERVER"))
            FLAGS_transfer_engine_metadata_url = getenv("MC_METADATA_SERVER");

        LOG(INFO) << "Protocol: " << FLAGS_protocol
                  << ", Device name: " << FLAGS_device_name
                  << ", Metadata URL: " << FLAGS_transfer_engine_metadata_url;

        InitializeClients();
        InitializeSegment();
    }

    static void TearDownTestSuite() {
        CleanupSegment();
        CleanupClients();
        google::ShutdownGoogleLogging();
    }

    static void InitializeSegment() {
        ram_buffer_size_ = 512 * 1024 * 1024;  // 512 MB
        segment_ptr_ = allocate_buffer_allocator_memory(ram_buffer_size_);
        LOG_ASSERT(segment_ptr_);
        auto mount_result = segment_provider_client_->MountSegment(
            segment_ptr_, ram_buffer_size_);
        if (!mount_result.has_value()) {
            LOG(ERROR) << "Failed to mount segment: "
                       << toString(mount_result.error());
        }
        LOG(INFO) << "Segment mounted successfully";
    }

    static void InitializeClients() {
        // This client is used for testing purposes.
        test_client_ = CreateClient("localhost:17813");
        ASSERT_TRUE(test_client_ != nullptr);

        // This client is used to provide segments.
        segment_provider_client_ = CreateClient("localhost:17812");
        ASSERT_TRUE(segment_provider_client_ != nullptr);

        client_buffer_allocator_ =
            std::make_unique<SimpleAllocator>(128 * 1024 * 1024);
        auto register_result = test_client_->RegisterLocalMemory(
            client_buffer_allocator_->getBase(), 128 * 1024 * 1024, "cpu:0",
            false, false);
        if (!register_result.has_value()) {
            LOG(ERROR) << "Failed to register local memory: "
                       << toString(register_result.error());
        }

        // Mount segment for test_client_ as well
        test_client_ram_buffer_size_ = 512 * 1024 * 1024;  // 512 MB
        test_client_segment_ptr_ =
            allocate_buffer_allocator_memory(test_client_ram_buffer_size_);
        LOG_ASSERT(test_client_segment_ptr_);
        auto test_client_mount_result = test_client_->MountSegment(
            test_client_segment_ptr_, test_client_ram_buffer_size_);
        if (!test_client_mount_result.has_value()) {
            LOG(ERROR) << "Failed to mount segment for test_client_: "
                       << toString(test_client_mount_result.error());
        }
        LOG(INFO) << "Test client segment mounted successfully";
    }

    static void CleanupClients() {
        // Unmount test client segment first
        if (test_client_ && test_client_segment_ptr_) {
            if (!test_client_
                     ->UnmountSegment(test_client_segment_ptr_,
                                      test_client_ram_buffer_size_)
                     .has_value()) {
                LOG(ERROR) << "Failed to unmount test client segment";
            }
        }

        if (test_client_) {
            test_client_.reset();
        }
        if (segment_provider_client_) {
            segment_provider_client_.reset();
        }
    }

    static void CleanupSegment() {
        if (!segment_provider_client_
                 ->UnmountSegment(segment_ptr_, ram_buffer_size_)
                 .has_value()) {
            LOG(ERROR) << "Failed to unmount segment";
        }
    }

    static std::shared_ptr<Client> test_client_;
    static std::shared_ptr<Client> segment_provider_client_;
    // Here we use a simple allocator for the client buffer. In a real
    // application, user should manage the memory allocation and deallocation
    // themselves.
    static std::unique_ptr<SimpleAllocator> client_buffer_allocator_;
    static void* segment_ptr_;
    static size_t ram_buffer_size_;
    static void* test_client_segment_ptr_;
    static size_t test_client_ram_buffer_size_;
};

// Static members initialization
std::shared_ptr<Client> ClientIntegrationTest::test_client_ = nullptr;
std::shared_ptr<Client> ClientIntegrationTest::segment_provider_client_ =
    nullptr;
void* ClientIntegrationTest::segment_ptr_ = nullptr;
void* ClientIntegrationTest::test_client_segment_ptr_ = nullptr;
std::unique_ptr<SimpleAllocator>
    ClientIntegrationTest::client_buffer_allocator_ = nullptr;
size_t ClientIntegrationTest::ram_buffer_size_ = 0;
size_t ClientIntegrationTest::test_client_ram_buffer_size_ = 0;

// Test basic Put/Get operations through the client
TEST_F(ClientIntegrationTest, BasicPutGetOperations) {
    const std::string test_data = "Hello, World!";
    const std::string key = "test_key";
    void* buffer = client_buffer_allocator_->allocate(test_data.size());

    // write
    memcpy(buffer, test_data.data(), test_data.size());
    std::vector<Slice> slices;
    slices.emplace_back(Slice{buffer, test_data.size()});

    // Test Put operation
    ReplicateConfig config;
    config.replica_num = 1;
    auto put_result = test_client_->Put(key, slices, config);
    ASSERT_TRUE(put_result.has_value())
        << "Put operation failed: " << toString(put_result.error());
    client_buffer_allocator_->deallocate(buffer, test_data.size());

    buffer = client_buffer_allocator_->allocate(1 * 1024 * 1024);
    slices.clear();
    slices.emplace_back(Slice{buffer, test_data.size()});
    // Verify data through Get operation
    auto get_result = test_client_->Get(key, slices);
    ASSERT_TRUE(get_result.has_value())
        << "Get operation failed: " << toString(get_result.error());
    ASSERT_EQ(slices.size(), 1);
    ASSERT_EQ(slices[0].size, test_data.size());
    ASSERT_EQ(slices[0].ptr, buffer);
    ASSERT_EQ(memcmp(slices[0].ptr, test_data.data(), test_data.size()), 0);
    client_buffer_allocator_->deallocate(buffer, test_data.size());

    // Put again with the same key, should succeed
    buffer = client_buffer_allocator_->allocate(test_data.size());
    memcpy(buffer, test_data.data(), test_data.size());
    slices.clear();
    slices.emplace_back(Slice{buffer, test_data.size()});
    auto put_result2 = test_client_->Put(key, slices, config);
    ASSERT_TRUE(put_result2.has_value())
        << "Second Put operation failed: " << toString(put_result2.error());
    std::this_thread::sleep_for(
        std::chrono::milliseconds(FLAGS_default_kv_lease_ttl));
    auto remove_result = test_client_->Remove(key);
    ASSERT_TRUE(remove_result.has_value())
        << "Remove operation failed: " << toString(remove_result.error());
    client_buffer_allocator_->deallocate(buffer, test_data.size());
}

// Test Remove operation
TEST_F(ClientIntegrationTest, RemoveOperation) {
    const std::string test_data = "Test data for removal";
    const std::string key = "remove_test_key";
    void* buffer = client_buffer_allocator_->allocate(test_data.size());

    // Put data first
    memcpy(buffer, test_data.data(), test_data.size());
    std::vector<Slice> slices;
    slices.emplace_back(Slice{buffer, test_data.size()});
    ReplicateConfig config;
    config.replica_num = 1;
    auto put_result = test_client_->Put(key, slices, config);
    ASSERT_TRUE(put_result.has_value())
        << "Put operation failed: " << toString(put_result.error());
    client_buffer_allocator_->deallocate(buffer, test_data.size());
    // Remove the data
    auto remove_result = test_client_->Remove(key);
    ASSERT_TRUE(remove_result.has_value())
        << "Remove operation failed: " << toString(remove_result.error());

    // Try to get the removed data - should fail
    buffer = client_buffer_allocator_->allocate(test_data.size());
    slices.clear();
    slices.emplace_back(Slice{buffer, test_data.size()});
    auto get_result = test_client_->Get(key, slices);
    ASSERT_FALSE(get_result.has_value()) << "Get should fail for removed key";
    client_buffer_allocator_->deallocate(buffer, test_data.size());
}

// Test local preferred allocation strategy
TEST_F(ClientIntegrationTest, LocalPreferredAllocationTest) {
    const std::string test_data = "Test data for local preferred allocation";
    const std::string key = "local_preferred_test_key";
    void* buffer = client_buffer_allocator_->allocate(test_data.size());

    // Put data with preferred segment set to local hostname
    memcpy(buffer, test_data.data(), test_data.size());
    std::vector<Slice> slices;
    slices.emplace_back(Slice{buffer, test_data.size()});

    ReplicateConfig config;
    config.replica_num = 1;
    // Although there is only one segment now, in order to test the preferred
    // allocation logic, we still set it. This will prevent potential
    // compatibility issues in the future.
    config.preferred_segment = "localhost:17812";  // Local segment

    auto put_result = test_client_->Put(key, slices, config);
    ASSERT_TRUE(put_result.has_value())
        << "Put operation failed: " << toString(put_result.error());
    client_buffer_allocator_->deallocate(buffer, test_data.size());

    // Verify data through Get operation
    buffer = client_buffer_allocator_->allocate(test_data.size());
    slices.clear();
    slices.emplace_back(Slice{buffer, test_data.size()});

<<<<<<< HEAD
    auto query_result = test_client_->Query(key);
    ASSERT_TRUE(query_result.has_value())
        << "Query operation failed: " << toString(query_result.error());
    auto replica_list = query_result.value();
    ASSERT_EQ(replica_list.size(), 1);
    ASSERT_EQ(replica_list[0].buffer_descriptors.size(), 1);
    ASSERT_EQ(replica_list[0].buffer_descriptors[0].segment_name_,
=======
    Client::ObjectInfo objectinfo;
    ErrorCode error_code = test_client_->Query(key, objectinfo);
    ASSERT_EQ(error_code, ErrorCode::OK);
    ASSERT_EQ(objectinfo.replica_list.size(), 1);
    ASSERT_EQ(objectinfo.replica_list[0].get_memory_descriptor().buffer_descriptors.size(), 1);
    ASSERT_EQ(objectinfo.replica_list[0].get_memory_descriptor().buffer_descriptors[0].segment_name_,
>>>>>>> c13389fa
              "localhost:17812");

    auto get_result = test_client_->Get(key, replica_list, slices);
    ASSERT_TRUE(get_result.has_value())
        << "Get operation failed: " << toString(get_result.error());
    ASSERT_EQ(slices.size(), 1);
    ASSERT_EQ(slices[0].size, test_data.size());
    ASSERT_EQ(memcmp(slices[0].ptr, test_data.data(), test_data.size()), 0);
    client_buffer_allocator_->deallocate(buffer, test_data.size());

    // Clean up
    std::this_thread::sleep_for(
        std::chrono::milliseconds(FLAGS_default_kv_lease_ttl));
    auto remove_result2 = test_client_->Remove(key);
    ASSERT_TRUE(remove_result2.has_value())
        << "Remove operation failed: " << toString(remove_result2.error());
}

// Test heavy workload operations
TEST_F(ClientIntegrationTest, DISABLED_AllocateTest) {
    const size_t data_size = 1 * 1024 * 1024;  // 1MB
    std::string large_data(data_size, 'A');    // Fill with 'A's
    const int num_operations = 13;

    // Configure with 1 replicas for high availability
    ReplicateConfig config;
    config.replica_num = 1;

    // Perform multiple Put/Get operations
    for (int i = 0; i < num_operations; i++) {
        std::string key = "heavy_test_key_" + std::to_string(i);
        void* buffer = client_buffer_allocator_->allocate(data_size);
        ASSERT_TRUE(buffer);

        // Put operation with large data
        memcpy(buffer, large_data.data(), data_size);
        std::vector<Slice> put_slices;
        put_slices.emplace_back(Slice{buffer, data_size});
        auto put_result = test_client_->Put(key, put_slices, config);
        if (!put_result.has_value()) break;
        client_buffer_allocator_->deallocate(buffer, data_size);
        // Get and verify data
        buffer = client_buffer_allocator_->allocate(data_size);
        std::vector<Slice> get_slices;
        get_slices.emplace_back(Slice{buffer, data_size});
        auto get_result = test_client_->Get(key, get_slices);
        ASSERT_TRUE(get_result.has_value())
            << "Get operation failed: " << toString(get_result.error());
        ASSERT_EQ(get_slices[0].size, data_size);

        std::string retrieved_data(static_cast<const char*>(get_slices[0].ptr),
                                   get_slices[0].size);
        EXPECT_EQ(retrieved_data, large_data);
        client_buffer_allocator_->deallocate(buffer, data_size);
    }

    std::string allocate_failed_key = "heavy_test_failed_key";
    void* failed_buffer = client_buffer_allocator_->allocate(data_size);
    std::vector<Slice> failed_slices;
    failed_slices.emplace_back(Slice{failed_buffer, data_size});
    memcpy(failed_buffer, large_data.data(), data_size);
    auto failed_put_result =
        test_client_->Put(allocate_failed_key, failed_slices, config);
    ASSERT_FALSE(failed_put_result.has_value())
        << "Put operation should have failed";
    client_buffer_allocator_->deallocate(failed_buffer, data_size);

    // sleep for 2 seconds to ensure the object is marked for GC
    std::this_thread::sleep_for(std::chrono::seconds(2));

    // After removing all keys, we should be able to allocate the failed key
    void* success_buffer = client_buffer_allocator_->allocate(data_size);
    std::vector<Slice> success_slices;
    success_slices.emplace_back(Slice{success_buffer, data_size});
    memcpy(success_buffer, large_data.data(), data_size);
    auto success_put_result =
        test_client_->Put(allocate_failed_key, success_slices, config);
    ASSERT_TRUE(success_put_result.has_value())
        << "Put operation failed: " << toString(success_put_result.error());
    client_buffer_allocator_->deallocate(success_buffer, data_size);
    auto success_remove_result = test_client_->Remove(allocate_failed_key);
    ASSERT_TRUE(success_remove_result.has_value())
        << "Remove operation failed: "
        << toString(success_remove_result.error());
}

// Test large allocation operations
TEST_F(ClientIntegrationTest, LargeAllocateTest) {
    const size_t data_size = 1 * 1024 * 1024;  // 1MB
    const uint64_t kNumBuffers = 5;
    const std::string key = "large_test_key";

    // Configure with 1 replicas for high availability
    ReplicateConfig config;
    config.replica_num = 1;

    // Allocate buffers and fill with data
    std::vector<void*> buffers(kNumBuffers);
    for (size_t i = 0; i < kNumBuffers; ++i) {
        buffers[i] = client_buffer_allocator_->allocate(data_size);
        ASSERT_NE(buffers[i], nullptr);
        std::string large_data(data_size, 'A' + i);
        memcpy(buffers[i], large_data.data(), data_size);
    }

    // Create slices from buffers
    std::vector<Slice> slices;
    for (size_t i = 0; i < kNumBuffers; ++i) {
        slices.emplace_back(Slice{buffers[i], data_size});
    }

    // Put operation
    auto put_result = test_client_->Put(key, slices, config);
    ASSERT_TRUE(put_result.has_value())
        << "Put operation failed: " << toString(put_result.error());

    // Clear buffers before Get
    for (size_t i = 0; i < kNumBuffers; ++i) {
        memset(buffers[i], 0, data_size);
    }

    // Get operation
    auto get_result = test_client_->Get(key, slices);
    ASSERT_TRUE(get_result.has_value())
        << "Get operation failed: " << toString(get_result.error());

    // Verify data and deallocate buffers
    for (size_t i = 0; i < kNumBuffers; ++i) {
        ASSERT_EQ(slices[i].size, data_size);
        std::string retrieved_data(static_cast<const char*>(slices[i].ptr),
                                   slices[i].size);
        std::string expected_data(data_size, 'A' + i);
        EXPECT_EQ(
            memcmp(retrieved_data.data(), expected_data.data(), data_size), 0);
        client_buffer_allocator_->deallocate(buffers[i], data_size);
    }

    // Remove the key
    std::this_thread::sleep_for(
        std::chrono::milliseconds(FLAGS_default_kv_lease_ttl));
    auto remove_result = test_client_->Remove(key);
    ASSERT_TRUE(remove_result.has_value())
        << "Remove operation failed: " << toString(remove_result.error());
}

// Test batch Put/Get operations through the client
TEST_F(ClientIntegrationTest, BatchPutGetOperations) {
    int batch_sz = 100;
    std::vector<std::string> keys;
    std::vector<std::string> test_data_list;
    std::vector<std::vector<Slice>> batched_slices;
    for (int i = 0; i < batch_sz; i++) {
        keys.push_back("test_key_batch_put_" + std::to_string(i));
        test_data_list.push_back("test_data_" + std::to_string(i));
    }
    void* buffer = nullptr;
    void* target_buffer = nullptr;
    batched_slices.reserve(batch_sz);
    for (int i = 0; i < batch_sz; i++) {
        std::vector<Slice> slices;
        buffer = client_buffer_allocator_->allocate(test_data_list[i].size());
        memcpy(buffer, test_data_list[i].data(), test_data_list[i].size());
        slices.emplace_back(Slice{buffer, test_data_list[i].size()});
        batched_slices.push_back(std::move(slices));
    }
    // Test Batch Put operation
    ReplicateConfig config;
    config.replica_num = 1;
    auto start = std::chrono::high_resolution_clock::now();
    auto batch_put_results =
        test_client_->BatchPut(keys, batched_slices, config);
    // Check that all operations succeeded
    for (const auto& result : batch_put_results) {
        ASSERT_TRUE(result.has_value()) << "BatchPut operation failed";
    }
    auto end = std::chrono::high_resolution_clock::now();
    LOG(INFO) << "Time taken for BatchPut: "
              << std::chrono::duration_cast<std::chrono::microseconds>(end -
                                                                       start)
                     .count()
              << "us";

    start = std::chrono::high_resolution_clock::now();
    for (int i = 0; i < batch_sz; i++) {
        std::vector<Slice> slices;
        target_buffer =
            client_buffer_allocator_->allocate(test_data_list[i].size());
        slices.emplace_back(Slice{target_buffer, test_data_list[i].size()});
        auto get_result = test_client_->Get(keys[i], slices);
        ASSERT_TRUE(get_result.has_value())
            << "Get operation failed: " << toString(get_result.error());
        client_buffer_allocator_->deallocate(target_buffer,
                                             test_data_list[i].size());
    }
    end = std::chrono::high_resolution_clock::now();
    LOG(INFO) << "Time taken for single Get: "
              << std::chrono::duration_cast<std::chrono::microseconds>(end -
                                                                       start)
                     .count()
              << "us";

    start = std::chrono::high_resolution_clock::now();
    std::unordered_map<std::string, std::vector<Slice>> target_batched_slices;
    for (int i = 0; i < batch_sz; i++) {
        std::vector<Slice> target_slices;
        target_buffer =
            client_buffer_allocator_->allocate(test_data_list[i].size());
        target_slices.emplace_back(
            Slice{target_buffer, test_data_list[i].size()});
        target_batched_slices.emplace(keys[i], target_slices);
    }
    auto batch_get_results =
        test_client_->BatchGet(keys, target_batched_slices);
    for (const auto& result : batch_get_results) {
        ASSERT_TRUE(result.has_value()) << "BatchGet operation failed";
    }
    end = std::chrono::high_resolution_clock::now();
    LOG(INFO) << "Time taken for BatchGet: "
              << std::chrono::duration_cast<std::chrono::microseconds>(end -
                                                                       start)
                     .count()
              << "us";

    for (int i = 0; i < batch_sz; i++) {
        ASSERT_EQ(target_batched_slices[keys[i]][0].size,
                  test_data_list[i].size());
        ASSERT_EQ(memcmp(target_batched_slices[keys[i]][0].ptr,
                         test_data_list[i].data(), test_data_list[i].size()),
                  0);
        client_buffer_allocator_->deallocate(
            target_batched_slices[keys[i]][0].ptr, test_data_list[i].size());
    }
}

// Test batch IsExist operations through the client
TEST_F(ClientIntegrationTest, BatchIsExistOperations) {
    int batch_size = 50;
    std::vector<std::string> keys;
    std::vector<std::string> test_data_list;
    std::vector<std::vector<Slice>> batched_slices;

    // Create test keys and data
    for (int i = 0; i < batch_size; i++) {
        keys.push_back("test_key_batch_exist_" + std::to_string(i));
        test_data_list.push_back("test_data_" + std::to_string(i));
    }

    // Put only the first half of the keys
    void* buffer = nullptr;
    batched_slices.reserve(batch_size / 2);
    for (int i = 0; i < batch_size / 2; i++) {
        std::vector<Slice> slices;
        buffer = client_buffer_allocator_->allocate(test_data_list[i].size());
        memcpy(buffer, test_data_list[i].data(), test_data_list[i].size());
        slices.emplace_back(Slice{buffer, test_data_list[i].size()});
        batched_slices.push_back(std::move(slices));
    }

    ReplicateConfig config;
    config.replica_num = 1;

    // Put the first half of keys
    std::vector<std::string> existing_keys(keys.begin(),
                                           keys.begin() + batch_size / 2);
    auto batch_put_results =
        test_client_->BatchPut(existing_keys, batched_slices, config);
    // Check that all operations succeeded
    for (const auto& result : batch_put_results) {
        ASSERT_TRUE(result.has_value()) << "BatchPut operation failed";
    }

    // Test BatchIsExist with mixed existing and non-existing keys
    auto exist_results = test_client_->BatchIsExist(keys);

    // Verify results
    ASSERT_EQ(keys.size(), exist_results.size());

    // First half should exist
    for (int i = 0; i < batch_size / 2; i++) {
        ASSERT_TRUE(exist_results[i].has_value())
            << "BatchIsExist failed for key " << keys[i];
        ASSERT_TRUE(exist_results[i].value())
            << "Key " << keys[i] << " should exist";
    }

    // Second half should not exist
    for (int i = batch_size / 2; i < batch_size; i++) {
        ASSERT_TRUE(exist_results[i].has_value())
            << "BatchIsExist failed for key " << keys[i];
        ASSERT_FALSE(exist_results[i].value())
            << "Key " << keys[i] << " should not exist";
    }

    // Test with empty keys vector
    std::vector<std::string> empty_keys;
    auto empty_results = test_client_->BatchIsExist(empty_keys);
    ASSERT_EQ(empty_results.size(), 0);

    // Clean up
    for (int i = 0; i < batch_size / 2; i++) {
        client_buffer_allocator_->deallocate(batched_slices[i][0].ptr,
                                             test_data_list[i].size());
    }
    std::this_thread::sleep_for(
        std::chrono::milliseconds(FLAGS_default_kv_lease_ttl));
    for (int i = 0; i < batch_size / 2; i++) {
        auto remove_result = test_client_->Remove(keys[i]);
        ASSERT_TRUE(remove_result.has_value())
            << "Remove operation failed: " << toString(remove_result.error());
    }
}

}  // namespace testing

}  // namespace mooncake

int main(int argc, char** argv) {
    // Initialize Google's flags library
    gflags::ParseCommandLineFlags(&argc, &argv, true);

    // Initialize Google Test
    ::testing::InitGoogleTest(&argc, argv);

    // Run all tests
    return RUN_ALL_TESTS();
}<|MERGE_RESOLUTION|>--- conflicted
+++ resolved
@@ -15,7 +15,7 @@
 DEFINE_string(protocol, "tcp", "Transfer protocol: rdma|tcp");
 DEFINE_string(device_name, "ibp6s0",
               "Device name to use, valid if protocol=rdma");
-DEFINE_string(transfer_engine_metadata_url, "http://localhost:8080/metadata",
+DEFINE_string(transfer_engine_metadata_url, "localhost:2379",
               "Metadata connection string for transfer engine");
 DEFINE_uint64(default_kv_lease_ttl, mooncake::DEFAULT_DEFAULT_KV_LEASE_TTL,
               "Default lease time for kv objects, must be set to the "
@@ -42,7 +42,7 @@
         if (!client_opt.has_value()) {
             return nullptr;
         }
-        return client_opt.value();
+        return *client_opt;
     }
 
     static void SetUpTestSuite() {
@@ -75,11 +75,10 @@
         ram_buffer_size_ = 512 * 1024 * 1024;  // 512 MB
         segment_ptr_ = allocate_buffer_allocator_memory(ram_buffer_size_);
         LOG_ASSERT(segment_ptr_);
-        auto mount_result = segment_provider_client_->MountSegment(
-            segment_ptr_, ram_buffer_size_);
-        if (!mount_result.has_value()) {
-            LOG(ERROR) << "Failed to mount segment: "
-                       << toString(mount_result.error());
+        ErrorCode rc = segment_provider_client_->MountSegment(segment_ptr_,
+                                                              ram_buffer_size_);
+        if (rc != ErrorCode::OK) {
+            LOG(ERROR) << "Failed to mount segment: " << toString(rc);
         }
         LOG(INFO) << "Segment mounted successfully";
     }
@@ -95,12 +94,12 @@
 
         client_buffer_allocator_ =
             std::make_unique<SimpleAllocator>(128 * 1024 * 1024);
-        auto register_result = test_client_->RegisterLocalMemory(
+        ErrorCode error_code = test_client_->RegisterLocalMemory(
             client_buffer_allocator_->getBase(), 128 * 1024 * 1024, "cpu:0",
             false, false);
-        if (!register_result.has_value()) {
-            LOG(ERROR) << "Failed to register local memory: "
-                       << toString(register_result.error());
+        if (error_code != ErrorCode::OK) {
+            LOG(ERROR) << "Failed to allocate transfer buffer: "
+                       << toString(error_code);
         }
 
         // Mount segment for test_client_ as well
@@ -108,11 +107,11 @@
         test_client_segment_ptr_ =
             allocate_buffer_allocator_memory(test_client_ram_buffer_size_);
         LOG_ASSERT(test_client_segment_ptr_);
-        auto test_client_mount_result = test_client_->MountSegment(
-            test_client_segment_ptr_, test_client_ram_buffer_size_);
-        if (!test_client_mount_result.has_value()) {
+        ErrorCode rc = test_client_->MountSegment(test_client_segment_ptr_,
+                                                  test_client_ram_buffer_size_);
+        if (rc != ErrorCode::OK) {
             LOG(ERROR) << "Failed to mount segment for test_client_: "
-                       << toString(test_client_mount_result.error());
+                       << toString(rc);
         }
         LOG(INFO) << "Test client segment mounted successfully";
     }
@@ -120,10 +119,9 @@
     static void CleanupClients() {
         // Unmount test client segment first
         if (test_client_ && test_client_segment_ptr_) {
-            if (!test_client_
-                     ->UnmountSegment(test_client_segment_ptr_,
-                                      test_client_ram_buffer_size_)
-                     .has_value()) {
+            if (test_client_->UnmountSegment(test_client_segment_ptr_,
+                                             test_client_ram_buffer_size_) !=
+                ErrorCode::OK) {
                 LOG(ERROR) << "Failed to unmount test client segment";
             }
         }
@@ -137,9 +135,8 @@
     }
 
     static void CleanupSegment() {
-        if (!segment_provider_client_
-                 ->UnmountSegment(segment_ptr_, ram_buffer_size_)
-                 .has_value()) {
+        if (segment_provider_client_->UnmountSegment(
+                segment_ptr_, ram_buffer_size_) != ErrorCode::OK) {
             LOG(ERROR) << "Failed to unmount segment";
         }
     }
@@ -181,18 +178,15 @@
     // Test Put operation
     ReplicateConfig config;
     config.replica_num = 1;
-    auto put_result = test_client_->Put(key, slices, config);
-    ASSERT_TRUE(put_result.has_value())
-        << "Put operation failed: " << toString(put_result.error());
+    ASSERT_EQ(test_client_->Put(key, slices, config), ErrorCode::OK);
     client_buffer_allocator_->deallocate(buffer, test_data.size());
 
     buffer = client_buffer_allocator_->allocate(1 * 1024 * 1024);
     slices.clear();
     slices.emplace_back(Slice{buffer, test_data.size()});
     // Verify data through Get operation
-    auto get_result = test_client_->Get(key, slices);
-    ASSERT_TRUE(get_result.has_value())
-        << "Get operation failed: " << toString(get_result.error());
+    ErrorCode error_code = test_client_->Get(key, slices);
+    ASSERT_EQ(error_code, ErrorCode::OK);
     ASSERT_EQ(slices.size(), 1);
     ASSERT_EQ(slices[0].size, test_data.size());
     ASSERT_EQ(slices[0].ptr, buffer);
@@ -204,14 +198,10 @@
     memcpy(buffer, test_data.data(), test_data.size());
     slices.clear();
     slices.emplace_back(Slice{buffer, test_data.size()});
-    auto put_result2 = test_client_->Put(key, slices, config);
-    ASSERT_TRUE(put_result2.has_value())
-        << "Second Put operation failed: " << toString(put_result2.error());
+    ASSERT_EQ(test_client_->Put(key, slices, config), ErrorCode::OK);
     std::this_thread::sleep_for(
         std::chrono::milliseconds(FLAGS_default_kv_lease_ttl));
-    auto remove_result = test_client_->Remove(key);
-    ASSERT_TRUE(remove_result.has_value())
-        << "Remove operation failed: " << toString(remove_result.error());
+    ASSERT_EQ(test_client_->Remove(key), ErrorCode::OK);
     client_buffer_allocator_->deallocate(buffer, test_data.size());
 }
 
@@ -227,21 +217,17 @@
     slices.emplace_back(Slice{buffer, test_data.size()});
     ReplicateConfig config;
     config.replica_num = 1;
-    auto put_result = test_client_->Put(key, slices, config);
-    ASSERT_TRUE(put_result.has_value())
-        << "Put operation failed: " << toString(put_result.error());
+    ASSERT_EQ(test_client_->Put(key, slices, config), ErrorCode::OK);
     client_buffer_allocator_->deallocate(buffer, test_data.size());
     // Remove the data
-    auto remove_result = test_client_->Remove(key);
-    ASSERT_TRUE(remove_result.has_value())
-        << "Remove operation failed: " << toString(remove_result.error());
+    ASSERT_EQ(test_client_->Remove(key), ErrorCode::OK);
 
     // Try to get the removed data - should fail
     buffer = client_buffer_allocator_->allocate(test_data.size());
     slices.clear();
     slices.emplace_back(Slice{buffer, test_data.size()});
-    auto get_result = test_client_->Get(key, slices);
-    ASSERT_FALSE(get_result.has_value()) << "Get should fail for removed key";
+    ErrorCode error_code = test_client_->Get(key, slices);
+    ASSERT_NE(error_code, ErrorCode::OK);
     client_buffer_allocator_->deallocate(buffer, test_data.size());
 }
 
@@ -263,9 +249,7 @@
     // compatibility issues in the future.
     config.preferred_segment = "localhost:17812";  // Local segment
 
-    auto put_result = test_client_->Put(key, slices, config);
-    ASSERT_TRUE(put_result.has_value())
-        << "Put operation failed: " << toString(put_result.error());
+    ASSERT_EQ(test_client_->Put(key, slices, config), ErrorCode::OK);
     client_buffer_allocator_->deallocate(buffer, test_data.size());
 
     // Verify data through Get operation
@@ -273,27 +257,16 @@
     slices.clear();
     slices.emplace_back(Slice{buffer, test_data.size()});
 
-<<<<<<< HEAD
-    auto query_result = test_client_->Query(key);
-    ASSERT_TRUE(query_result.has_value())
-        << "Query operation failed: " << toString(query_result.error());
-    auto replica_list = query_result.value();
-    ASSERT_EQ(replica_list.size(), 1);
-    ASSERT_EQ(replica_list[0].buffer_descriptors.size(), 1);
-    ASSERT_EQ(replica_list[0].buffer_descriptors[0].segment_name_,
-=======
     Client::ObjectInfo objectinfo;
     ErrorCode error_code = test_client_->Query(key, objectinfo);
     ASSERT_EQ(error_code, ErrorCode::OK);
     ASSERT_EQ(objectinfo.replica_list.size(), 1);
     ASSERT_EQ(objectinfo.replica_list[0].get_memory_descriptor().buffer_descriptors.size(), 1);
     ASSERT_EQ(objectinfo.replica_list[0].get_memory_descriptor().buffer_descriptors[0].segment_name_,
->>>>>>> c13389fa
               "localhost:17812");
 
-    auto get_result = test_client_->Get(key, replica_list, slices);
-    ASSERT_TRUE(get_result.has_value())
-        << "Get operation failed: " << toString(get_result.error());
+    error_code = test_client_->Get(key, objectinfo, slices);
+    ASSERT_EQ(error_code, ErrorCode::OK);
     ASSERT_EQ(slices.size(), 1);
     ASSERT_EQ(slices[0].size, test_data.size());
     ASSERT_EQ(memcmp(slices[0].ptr, test_data.data(), test_data.size()), 0);
@@ -302,9 +275,7 @@
     // Clean up
     std::this_thread::sleep_for(
         std::chrono::milliseconds(FLAGS_default_kv_lease_ttl));
-    auto remove_result2 = test_client_->Remove(key);
-    ASSERT_TRUE(remove_result2.has_value())
-        << "Remove operation failed: " << toString(remove_result2.error());
+    ASSERT_EQ(test_client_->Remove(key), ErrorCode::OK);
 }
 
 // Test heavy workload operations
@@ -327,16 +298,15 @@
         memcpy(buffer, large_data.data(), data_size);
         std::vector<Slice> put_slices;
         put_slices.emplace_back(Slice{buffer, data_size});
-        auto put_result = test_client_->Put(key, put_slices, config);
-        if (!put_result.has_value()) break;
+        ErrorCode error_code = test_client_->Put(key, put_slices, config);
+        if (error_code != ErrorCode::OK) break;
         client_buffer_allocator_->deallocate(buffer, data_size);
         // Get and verify data
         buffer = client_buffer_allocator_->allocate(data_size);
         std::vector<Slice> get_slices;
         get_slices.emplace_back(Slice{buffer, data_size});
-        auto get_result = test_client_->Get(key, get_slices);
-        ASSERT_TRUE(get_result.has_value())
-            << "Get operation failed: " << toString(get_result.error());
+        error_code = test_client_->Get(key, get_slices);
+        ASSERT_EQ(error_code, ErrorCode::OK);
         ASSERT_EQ(get_slices[0].size, data_size);
 
         std::string retrieved_data(static_cast<const char*>(get_slices[0].ptr),
@@ -350,10 +320,8 @@
     std::vector<Slice> failed_slices;
     failed_slices.emplace_back(Slice{failed_buffer, data_size});
     memcpy(failed_buffer, large_data.data(), data_size);
-    auto failed_put_result =
-        test_client_->Put(allocate_failed_key, failed_slices, config);
-    ASSERT_FALSE(failed_put_result.has_value())
-        << "Put operation should have failed";
+    ASSERT_NE(test_client_->Put(allocate_failed_key, failed_slices, config),
+              ErrorCode::OK);
     client_buffer_allocator_->deallocate(failed_buffer, data_size);
 
     // sleep for 2 seconds to ensure the object is marked for GC
@@ -364,15 +332,10 @@
     std::vector<Slice> success_slices;
     success_slices.emplace_back(Slice{success_buffer, data_size});
     memcpy(success_buffer, large_data.data(), data_size);
-    auto success_put_result =
-        test_client_->Put(allocate_failed_key, success_slices, config);
-    ASSERT_TRUE(success_put_result.has_value())
-        << "Put operation failed: " << toString(success_put_result.error());
+    ASSERT_EQ(test_client_->Put(allocate_failed_key, success_slices, config),
+              ErrorCode::OK);
     client_buffer_allocator_->deallocate(success_buffer, data_size);
-    auto success_remove_result = test_client_->Remove(allocate_failed_key);
-    ASSERT_TRUE(success_remove_result.has_value())
-        << "Remove operation failed: "
-        << toString(success_remove_result.error());
+    ASSERT_EQ(test_client_->Remove(allocate_failed_key), ErrorCode::OK);
 }
 
 // Test large allocation operations
@@ -401,9 +364,7 @@
     }
 
     // Put operation
-    auto put_result = test_client_->Put(key, slices, config);
-    ASSERT_TRUE(put_result.has_value())
-        << "Put operation failed: " << toString(put_result.error());
+    ASSERT_EQ(test_client_->Put(key, slices, config), ErrorCode::OK);
 
     // Clear buffers before Get
     for (size_t i = 0; i < kNumBuffers; ++i) {
@@ -411,9 +372,8 @@
     }
 
     // Get operation
-    auto get_result = test_client_->Get(key, slices);
-    ASSERT_TRUE(get_result.has_value())
-        << "Get operation failed: " << toString(get_result.error());
+    ErrorCode error_code = test_client_->Get(key, slices);
+    ASSERT_EQ(error_code, ErrorCode::OK);
 
     // Verify data and deallocate buffers
     for (size_t i = 0; i < kNumBuffers; ++i) {
@@ -429,9 +389,7 @@
     // Remove the key
     std::this_thread::sleep_for(
         std::chrono::milliseconds(FLAGS_default_kv_lease_ttl));
-    auto remove_result = test_client_->Remove(key);
-    ASSERT_TRUE(remove_result.has_value())
-        << "Remove operation failed: " << toString(remove_result.error());
+    ASSERT_EQ(test_client_->Remove(key), ErrorCode::OK);
 }
 
 // Test batch Put/Get operations through the client
@@ -439,31 +397,26 @@
     int batch_sz = 100;
     std::vector<std::string> keys;
     std::vector<std::string> test_data_list;
-    std::vector<std::vector<Slice>> batched_slices;
+    std::unordered_map<std::string, std::vector<Slice>> batched_slices;
     for (int i = 0; i < batch_sz; i++) {
         keys.push_back("test_key_batch_put_" + std::to_string(i));
         test_data_list.push_back("test_data_" + std::to_string(i));
     }
     void* buffer = nullptr;
     void* target_buffer = nullptr;
-    batched_slices.reserve(batch_sz);
     for (int i = 0; i < batch_sz; i++) {
         std::vector<Slice> slices;
         buffer = client_buffer_allocator_->allocate(test_data_list[i].size());
         memcpy(buffer, test_data_list[i].data(), test_data_list[i].size());
         slices.emplace_back(Slice{buffer, test_data_list[i].size()});
-        batched_slices.push_back(std::move(slices));
+        batched_slices.emplace(keys[i], slices);
     }
     // Test Batch Put operation
     ReplicateConfig config;
     config.replica_num = 1;
     auto start = std::chrono::high_resolution_clock::now();
-    auto batch_put_results =
-        test_client_->BatchPut(keys, batched_slices, config);
-    // Check that all operations succeeded
-    for (const auto& result : batch_put_results) {
-        ASSERT_TRUE(result.has_value()) << "BatchPut operation failed";
-    }
+    ASSERT_EQ(test_client_->BatchPut(keys, batched_slices, config),
+              ErrorCode::OK);
     auto end = std::chrono::high_resolution_clock::now();
     LOG(INFO) << "Time taken for BatchPut: "
               << std::chrono::duration_cast<std::chrono::microseconds>(end -
@@ -477,9 +430,7 @@
         target_buffer =
             client_buffer_allocator_->allocate(test_data_list[i].size());
         slices.emplace_back(Slice{target_buffer, test_data_list[i].size()});
-        auto get_result = test_client_->Get(keys[i], slices);
-        ASSERT_TRUE(get_result.has_value())
-            << "Get operation failed: " << toString(get_result.error());
+        ASSERT_EQ(test_client_->Get(keys[i], slices), ErrorCode::OK);
         client_buffer_allocator_->deallocate(target_buffer,
                                              test_data_list[i].size());
     }
@@ -500,11 +451,8 @@
             Slice{target_buffer, test_data_list[i].size()});
         target_batched_slices.emplace(keys[i], target_slices);
     }
-    auto batch_get_results =
-        test_client_->BatchGet(keys, target_batched_slices);
-    for (const auto& result : batch_get_results) {
-        ASSERT_TRUE(result.has_value()) << "BatchGet operation failed";
-    }
+    ASSERT_EQ(test_client_->BatchGet(keys, target_batched_slices),
+              ErrorCode::OK);
     end = std::chrono::high_resolution_clock::now();
     LOG(INFO) << "Time taken for BatchGet: "
               << std::chrono::duration_cast<std::chrono::microseconds>(end -
@@ -528,7 +476,7 @@
     int batch_size = 50;
     std::vector<std::string> keys;
     std::vector<std::string> test_data_list;
-    std::vector<std::vector<Slice>> batched_slices;
+    std::unordered_map<std::string, std::vector<Slice>> batched_slices;
 
     // Create test keys and data
     for (int i = 0; i < batch_size; i++) {
@@ -538,13 +486,12 @@
 
     // Put only the first half of the keys
     void* buffer = nullptr;
-    batched_slices.reserve(batch_size / 2);
     for (int i = 0; i < batch_size / 2; i++) {
         std::vector<Slice> slices;
         buffer = client_buffer_allocator_->allocate(test_data_list[i].size());
         memcpy(buffer, test_data_list[i].data(), test_data_list[i].size());
         slices.emplace_back(Slice{buffer, test_data_list[i].size()});
-        batched_slices.push_back(std::move(slices));
+        batched_slices.emplace(keys[i], slices);
     }
 
     ReplicateConfig config;
@@ -553,51 +500,46 @@
     // Put the first half of keys
     std::vector<std::string> existing_keys(keys.begin(),
                                            keys.begin() + batch_size / 2);
-    auto batch_put_results =
-        test_client_->BatchPut(existing_keys, batched_slices, config);
-    // Check that all operations succeeded
-    for (const auto& result : batch_put_results) {
-        ASSERT_TRUE(result.has_value()) << "BatchPut operation failed";
-    }
+    ASSERT_EQ(test_client_->BatchPut(existing_keys, batched_slices, config),
+              ErrorCode::OK);
 
     // Test BatchIsExist with mixed existing and non-existing keys
-    auto exist_results = test_client_->BatchIsExist(keys);
+    std::vector<ErrorCode> exist_results;
+    ASSERT_EQ(test_client_->BatchIsExist(keys, exist_results), ErrorCode::OK);
 
     // Verify results
     ASSERT_EQ(keys.size(), exist_results.size());
 
     // First half should exist
     for (int i = 0; i < batch_size / 2; i++) {
-        ASSERT_TRUE(exist_results[i].has_value())
-            << "BatchIsExist failed for key " << keys[i];
-        ASSERT_TRUE(exist_results[i].value())
-            << "Key " << keys[i] << " should exist";
+        EXPECT_EQ(ErrorCode::OK, exist_results[i])
+            << "Key " << keys[i]
+            << " should exist but got error: " << toString(exist_results[i]);
     }
 
     // Second half should not exist
     for (int i = batch_size / 2; i < batch_size; i++) {
-        ASSERT_TRUE(exist_results[i].has_value())
-            << "BatchIsExist failed for key " << keys[i];
-        ASSERT_FALSE(exist_results[i].value())
-            << "Key " << keys[i] << " should not exist";
+        EXPECT_EQ(ErrorCode::OBJECT_NOT_FOUND, exist_results[i])
+            << "Key " << keys[i]
+            << " should not exist but got: " << toString(exist_results[i]);
     }
 
     // Test with empty keys vector
     std::vector<std::string> empty_keys;
-    auto empty_results = test_client_->BatchIsExist(empty_keys);
+    std::vector<ErrorCode> empty_results;
+    ASSERT_EQ(test_client_->BatchIsExist(empty_keys, empty_results),
+              ErrorCode::OK);
     ASSERT_EQ(empty_results.size(), 0);
 
     // Clean up
     for (int i = 0; i < batch_size / 2; i++) {
-        client_buffer_allocator_->deallocate(batched_slices[i][0].ptr,
+        client_buffer_allocator_->deallocate(batched_slices[keys[i]][0].ptr,
                                              test_data_list[i].size());
     }
     std::this_thread::sleep_for(
         std::chrono::milliseconds(FLAGS_default_kv_lease_ttl));
     for (int i = 0; i < batch_size / 2; i++) {
-        auto remove_result = test_client_->Remove(keys[i]);
-        ASSERT_TRUE(remove_result.has_value())
-            << "Remove operation failed: " << toString(remove_result.error());
+        ASSERT_EQ(test_client_->Remove(keys[i]), ErrorCode::OK);
     }
 }
 
