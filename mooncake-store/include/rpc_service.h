--- conflicted
+++ resolved
@@ -20,8 +20,6 @@
 
 namespace mooncake {
 
-<<<<<<< HEAD
-=======
 struct ExistKeyResponse {
     ErrorCode error_code = ErrorCode::OK;
 };
@@ -111,8 +109,6 @@
     std::vector<ErrorCode> exist_responses;
 };
 YLT_REFL(BatchExistResponse, exist_responses)
-
->>>>>>> c13389fa
 constexpr uint64_t kMetricReportIntervalSeconds = 10;
 
 class WrappedMasterService {
@@ -191,23 +187,17 @@
                 auto key = req.get_query_value("key");
                 auto get_result = GetReplicaList(std::string(key));
                 resp.add_header("Content-Type", "text/plain; version=0.0.4");
-<<<<<<< HEAD
                 if (get_result) {
                     std::string ss = "";
                     for (size_t i = 0; i < get_result.value().size(); i++) {
-                        for (const auto& handle :
-                             get_result.value()[i].buffer_descriptors) {
-=======
-                std::string ss = "";
-                for(size_t i = 0; i < response.replica_list.size(); i++) {
-                    if(response.replica_list[i].is_memory_replica()) {
-                        auto & memory_descriptors = response.replica_list[i].get_memory_descriptor();
-                        for(const auto& handle : memory_descriptors.buffer_descriptors) {
->>>>>>> c13389fa
-                            std::string tmp = "";
-                            struct_json::to_json(handle, tmp);
-                            ss += tmp;
-                            ss += "\n";
+                        if(get_result.value()[i].is_memory_replica()) {
+                            auto & memory_descriptors = get_result.value()[i].get_memory_descriptor();
+                            for(const auto& handle : memory_descriptors.buffer_descriptors) {
+                                std::string tmp = "";
+                                struct_json::to_json(handle, tmp);
+                                ss += tmp;
+                                ss += "\n";
+                            }
                         }
                     }
                     resp.set_status_and_content(status_type::ok, ss);
@@ -572,15 +562,6 @@
             });
     }
 
-<<<<<<< HEAD
-    tl::expected<std::pair<ViewVersionId, ClientStatus>, ErrorCode> Ping(
-        const UUID& client_id) {
-        return execute_rpc(
-            "Ping", [&] { return master_service_.Ping(client_id); },
-            [&](auto& timer) { timer.LogRequest("client_id=", client_id); },
-            [] { MasterMetricManager::instance().inc_ping_requests(); },
-            [] { MasterMetricManager::instance().inc_ping_failures(); });
-=======
     GetFsdirResponse GetFsdir() {
         ScopedVLogTimer timer(1, "GetFsdir");
         timer.LogRequest("action=get_fsdir");
@@ -601,16 +582,19 @@
         MasterMetricManager::instance().inc_ping_requests();
 
         PingResponse response;
-        response.error_code = master_service_.Ping(
-            client_id, response.view_version, response.client_status);
-
-        if (response.error_code != ErrorCode::OK) {
+        auto result = master_service_.Ping(client_id);
+        
+        if (result.has_value()) {
+            response.error_code = ErrorCode::OK;
+            response.view_version = result.value().first;
+            response.client_status = result.value().second;
+        } else {
+            response.error_code = result.error();
             MasterMetricManager::instance().inc_ping_failures();
         }
 
         timer.LogResponseJson(response);
         return response;
->>>>>>> c13389fa
     }
 
    private:
