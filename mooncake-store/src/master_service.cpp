--- conflicted
+++ resolved
@@ -93,13 +93,9 @@
     }
     gc_running_ = true;
     gc_thread_ = std::thread(&MasterService::GCThreadFunc, this);
-<<<<<<< HEAD
     if (!lmcache_controller_url.empty()) {
         lmcache_notifier_.emplace(lmcache_controller_url);
     }
-=======
-    VLOG(1) << "action=start_gc_thread";
->>>>>>> 22288622
 }
 
 MasterService::~MasterService() {
@@ -364,11 +360,7 @@
     if (auto status = metadata.HasDiffRepStatus(ReplicaStatus::PROCESSING)) {
         LOG(ERROR) << "key=" << key << ", status=" << *status
                    << ", error=invalid_replica_status";
-<<<<<<< HEAD
-        return ErrorCode::INVALID_REPLICA;
-=======
         return ErrorCode::INVALID_WRITE;
->>>>>>> 22288622
     }
 
     // Send evict notification before erasing
@@ -383,7 +375,8 @@
     const std::unordered_map<std::string, uint64_t>& value_lengths,
     const std::unordered_map<std::string, std::vector<uint64_t>>& slice_lengths,
     const ReplicateConfig& config,
-    std::unordered_map<std::string, std::vector<Replica::Descriptor>>& batch_replica_list) {
+    std::unordered_map<std::string, std::vector<Replica::Descriptor>>&
+        batch_replica_list) {
     if (config.replica_num == 0 || keys.empty()) {
         LOG(ERROR) << "replica_num=" << config.replica_num
                    << ", keys_size=" << keys.size() << ", error=invalid_params";
@@ -479,10 +472,7 @@
             if (it->second.IsLeaseExpired(now)) {
                 total_freed_size +=
                     it->second.size * it->second.replicas.size();
-<<<<<<< HEAD
                 SendEvictNotification(it->first, it->second);
-=======
->>>>>>> 22288622
                 it = shard.metadata.erase(it);
                 removed_count++;
             } else {
@@ -612,58 +602,25 @@
         // To achieve evicted_count / object_count = eviction_ration,
         // ideally how many object should be evicted in this shard
         const long ideal_evict_num =
-<<<<<<< HEAD
-            std::ceil(object_count * eviction_ratio) - evicted_count;
-=======
             std::ceil(object_count * eviction_ratio_) - evicted_count;
->>>>>>> 22288622
 
         if (ideal_evict_num <= 0) {
             // No need to evict any object in this shard
             continue;
         }
 
-<<<<<<< HEAD
-        std::vector<decltype(shard.metadata)::iterator> candidates;
-        candidates.reserve(ideal_evict_num);
-
-=======
         std::vector<std::chrono::steady_clock::time_point>
             candidates;  // can be removed
->>>>>>> 22288622
         for (auto it = shard.metadata.begin(); it != shard.metadata.end();
              it++) {
             // Only evict objects that have not expired and are complete
             if (it->second.IsLeaseExpired(now) &&
                 !it->second.HasDiffRepStatus(ReplicaStatus::COMPLETE)) {
-<<<<<<< HEAD
-                candidates.push_back(it);
-=======
                 candidates.push_back(it->second.lease_timeout);
->>>>>>> 22288622
             }
         }
 
         if (!candidates.empty()) {
-<<<<<<< HEAD
-            size_t evict_num =
-                std::min(ideal_evict_num, (long)candidates.size());
-            long shard_evicted_count =
-                0;  // number of objects evicted from this shard
-            std::nth_element(
-                candidates.begin(), candidates.begin() + (evict_num - 1),
-                candidates.end(), [](const auto& a, const auto& b) {
-                    return a->second.lease_timeout < b->second.lease_timeout;
-                });
-            // Evict objects for [0, evict_num) from candidates
-            for (size_t j = 0; j < evict_num && j < candidates.size(); ++j) {
-                total_freed_size += candidates[j]->second.size *
-                                    candidates[j]->second.replicas.size();
-                SendEvictNotification(candidates[j]->first,
-                                      candidates[j]->second);
-                shard.metadata.erase(candidates[j]);
-                shard_evicted_count++;
-=======
             long evict_num = std::min(ideal_evict_num, (long)candidates.size());
             long shard_evicted_count =
                 0;  // number of objects evicted from this shard
@@ -679,12 +636,12 @@
                     !it->second.HasDiffRepStatus(ReplicaStatus::COMPLETE)) {
                     total_freed_size +=
                         it->second.size * it->second.replicas.size();
+                    SendEvictNotification(it->first, it->second);
                     it = shard.metadata.erase(it);
                     shard_evicted_count++;
                 } else {
                     ++it;
                 }
->>>>>>> 22288622
             }
             evicted_count += shard_evicted_count;
         }
@@ -692,10 +649,6 @@
 
     if (evicted_count > 0) {
         need_eviction_ = false;
-<<<<<<< HEAD
-=======
-        MasterMetricManager::instance().dec_key_count(evicted_count);
->>>>>>> 22288622
         MasterMetricManager::instance().inc_eviction_success(evicted_count,
                                                              total_freed_size);
     } else {
