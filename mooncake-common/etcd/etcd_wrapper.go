--- conflicted
+++ resolved
@@ -21,8 +21,8 @@
 var (
 	// etcd client for transform engine
 	globalClient *clientv3.Client
-<<<<<<< HEAD
 	globalMutex        sync.Mutex
+	globalRefCount     int
 	// etcd client for store
 	storeClient  *clientv3.Client
 	storeMutex   sync.Mutex
@@ -32,10 +32,6 @@
 	// watch contexts for store
 	storeWatchCtx = make(map[string]context.CancelFunc)
 	storeWatchMutex    sync.Mutex
-=======
-	mutex        sync.Mutex
-	refCount     int
->>>>>>> b3cac34b
 )
 
 //export NewEtcdClient
@@ -43,7 +39,7 @@
 	globalMutex.Lock()
 	defer globalMutex.Unlock()
 	if globalClient != nil {
-		refCount++
+		globalRefCount++
 		return 0
 	}
 
@@ -59,7 +55,7 @@
 	}
 
 	globalClient = cli
-	refCount++
+	globalRefCount++
 	return 0
 }
 
@@ -126,8 +122,8 @@
 	globalMutex.Lock()
 	defer globalMutex.Unlock()
 	if globalClient != nil {
-		refCount--
-		if refCount == 0 {
+		globalRefCount--
+		if globalRefCount == 0 {
 			globalClient.Close()
 			globalClient = nil
 		}
